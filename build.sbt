import Keys.{`package` => pack}

name :=  "ScalaCommunity"

organization :=  "JetBrains"

scalaVersion :=  "2.11.2"

resolvers in ThisBuild += "bintray" at "http://dl.bintray.com/jetbrains/maven-patched/"

libraryDependencies += "org.apache.maven.indexer" % "indexer-core" % "6.0"

//libraryDependencies += "org.apache.maven.indexer" % "indexer-artifact" % "5.1.2" % Compile - was merged with core in 6.0

libraryDependencies +=  "org.scalatest" % "scalatest-finders" % "0.9.6"

libraryDependencies +=  "org.atteo" % "evo-inflector" % "1.2"

libraryDependencies +=  "org.scala-lang.modules" %% "scala-xml" % "1.0.2"

libraryDependencies +=  "org.scala-lang.modules" %% "scala-parser-combinators" % "1.0.2"

libraryDependencies +=  "org.scala-lang" % "scala-reflect" % scalaVersion.value

libraryDependencies += "com.novocode" % "junit-interface" % "0.11" % "test"

libraryDependencies ++= Seq(
  "org.codehaus.plexus" % "plexus-container-default" % "1.5.5" % Compile,
  "org.sonatype.sisu" % "sisu-inject-plexus" % "2.2.3" % Compile,
  "org.apache.maven.wagon" % "wagon-http" % "2.6" % Compile
)

lazy val testDownloader = project.in(file("testJarsDownloader"))

update := {
  (update in testDownloader).value
  update.value
}

unmanagedSourceDirectories in Compile += baseDirectory.value /  "src"

unmanagedSourceDirectories in Test += baseDirectory.value /  "test"

unmanagedResourceDirectories in Compile += baseDirectory.value /  "resources"

javacOptions in Global ++= Seq("-source", "1.6", "-target", "1.6")

scalacOptions in Global += "-target:jvm-1.6"

<<<<<<< HEAD
ideaVersion := "141.2.1"
=======
ideaVersion := "141.104.1"
>>>>>>> dd216662

ideaBasePath in Global := baseDirectory.value / "SDK" / "ideaSDK" / s"idea-${ideaVersion.value}"

ideaBaseJars in Global := (ideaBasePath.value  / "lib" * "*.jar").classpath

ideaICPluginJars in Global := {
  val basePluginsDir = ideaBasePath.value  / "plugins"
  val baseDirectories =
    basePluginsDir / "copyright" / "lib" +++
      basePluginsDir / "gradle" / "lib" +++
      basePluginsDir / "Groovy" / "lib" +++
      basePluginsDir / "IntelliLang" / "lib" +++
      basePluginsDir / "java-i18n" / "lib" +++
      basePluginsDir / "android" / "lib" +++
      basePluginsDir / "maven" / "lib" +++
      basePluginsDir / "junit" / "lib" +++
      basePluginsDir / "properties" / "lib"
  val customJars = baseDirectories * (globFilter("*.jar") -- "*asm*.jar" -- "*lucene-core*")
  customJars.classpath
}

allIdeaJars in Global := (ideaBaseJars in Global).value ++ (ideaICPluginJars in Global).value

unmanagedJars in Compile := allIdeaJars.value

unmanagedJars in Compile ++= (baseDirectory.value /  "SDK/scalap" * "*.jar").classpath

unmanagedJars in Compile ++= (baseDirectory.value /  "SDK/nailgun" * "*.jar").classpath

unmanagedJars in Compile ++= (baseDirectory.value /  "SDK/scalastyle" * "*.jar").classpath

unmanagedJars in Compile +=  file(System.getProperty("java.home")).getParentFile / "lib" / "tools.jar"

lazy val compiler_settings = project.in(file( "compiler-settings"))
  .settings(unmanagedJars in Compile := allIdeaJars.value)

lazy val ScalaRunner = project.in(file( "ScalaRunner"))

lazy val Runners = project.in(file( "Runners")).dependsOn(ScalaRunner)

lazy val ScalaCommunity = project.in(file("")).dependsOn(compiler_settings, Runners).aggregate(jps_plugin)

lazy val jps_plugin = Project( "scala-jps-plugin", file("jps-plugin")).dependsOn(compiler_settings)
  .settings(unmanagedJars in Compile := allIdeaJars.value)

lazy val idea_runner = Project( "idea-runner", file("idea-runner"))
  .settings(unmanagedJars in Compile := (ideaBasePath.value  / "lib" * "*.jar").classpath, autoScalaLibrary := false)
  .dependsOn(Seq(compiler_settings, ScalaRunner, Runners, ScalaCommunity, jps_plugin, NailgunRunners).map(_ % Provided): _*)

lazy val NailgunRunners = project.in(file( "NailgunRunners")).dependsOn(ScalaRunner)

ideaResolver := {
  val ideaVer = ideaVersion.value
  val ideaSDKPath = ideaBasePath.value.getParentFile
  val ideaArchiveName = ideaSDKPath.getAbsolutePath + s"/ideaSDK${ideaVersion.value}.arc"
  def renameFun = (ideaSDKPath.listFiles sortWith { _.lastModified > _.lastModified }).head.renameTo(ideaBasePath.value)
  val s = ideaVer.substring(0, ideaVer.indexOf('.'))
  IdeaResolver(
    teamcityURL = "https://teamcity.jetbrains.com",
    buildTypes = Seq("bt410"),
    branch = s"idea/${ideaVersion.value}",
    artifacts = Seq(
      System.getProperty("os.name") match {
        case r"^Linux"     => (s"/ideaIC-$s.SNAPSHOT.tar.gz", ideaArchiveName,  Some({ _: File => s"tar xvfz $ideaArchiveName -C ${ideaSDKPath.getAbsolutePath}".!; renameFun}))
        case r"^Mac OS.*"  => (s"/ideaIC-$s.SNAPSHOT.win.zip", ideaArchiveName, Some({ _: File => s"unzip $ideaArchiveName -d ${ideaBasePath.value}".!; renameFun}))
        case r"^Windows.*" => (s"/ideaIC-$s.SNAPSHOT.win.zip", ideaArchiveName, Some({ _: File => IO.unzip(file(ideaArchiveName), ideaBasePath.value); renameFun}))
        case other => throw new IllegalStateException(s"OS $other is not supported")
      },
      ("/sources.zip",  ideaBasePath.value.getAbsolutePath + "/sources.zip")
    )
  )
}

downloadIdea := {
  val log = streams.value.log
  val ideaSDKPath = ideaBasePath.value.getParentFile
  val resolver = (ideaResolver in Compile).value
  val buildId = getBuildId(resolver).getOrElse("")
  val artifactBaseUrl = resolver.teamcityURL + s"/guestAuth/app/rest/builds/id:$buildId/artifacts/content"
  if (!ideaSDKPath.exists) ideaSDKPath.mkdirs
  def downloadDep(art: TCArtifact): Unit = {
    val fileTo = file(art.to)
    if (!fileTo.exists() || art.overwrite) {
      log.info(s"downloading${if (art.overwrite) "(overwriting)" else ""}: ${art.from} -> ${fileTo.getAbsolutePath}")
      IO.download(url(artifactBaseUrl + art.from), fileTo)
      log.success(s"download of ${fileTo.getName} finished")
      art.extractFun foreach { func =>
        log.info(s"extracting from archive ${fileTo.getName}")
        func(fileTo)
        log.success("extract finished")
      }
    } else log.info(s"$fileTo already exists, skipping")
  }
  resolver.artifacts foreach downloadDep
}

// tests

fork in Test := true

parallelExecution := false

javaOptions in Test := Seq(
//  "-agentlib:jdwp=transport=dt_socket,server=y,suspend=y,address=5005",
  "-Xms128m",
  "-Xmx1024m",
  "-XX:MaxPermSize=350m",
  "-ea",
  s"-Didea.system.path=${Path.userHome}/.IdeaData/IDEA-14/scala/test-system",
  s"-Didea.config.path=${Path.userHome}/.IdeaData/IDEA-14/scala/test-config",
  s"-Dplugin.path=${baseDirectory.value}/out/plugin/Scala"
)

// jar hell workaround(ignore idea bundled lucene in test runtime)
fullClasspath in Test := {(fullClasspath in Test).value.filterNot(_.data.getName.endsWith("lucene-core-2.4.1.jar"))}

baseDirectory in Test := baseDirectory.value.getParentFile

// packaging

pack in Compile <<= (pack in Compile) dependsOn (
  pack in (compiler_settings, Compile),
  pack in (jps_plugin, Compile),
  pack in (Runners, Compile),
  pack in (NailgunRunners, Compile),
  pack in (ScalaRunner, Compile)
  )

packageStructure in Compile := {
  lazy val resolved = (
    (dependencyClasspath in Compile).value ++
      (dependencyClasspath in(Runners, Compile)).value ++
      (dependencyClasspath in(ScalaCommunity, Compile)).value
    )
    .map { f => f.metadata.get(moduleID.key) -> f.data}.toMap
    .collect { case (Some(x), y) => (x.organization % x.name % x.revision) -> y}
  def simplify(lib: ModuleID) = lib.organization % lib.name % lib.revision
  def libOf(lib: ModuleID, prefix: String = "lib/") = resolved(simplify(lib)) -> (prefix + resolved(simplify(lib)).name)
  Seq(
    (artifactPath in (ScalaCommunity, Compile, packageBin)).value    -> "lib/scala-plugin.jar",
    (artifactPath in (compiler_settings, Compile, packageBin)).value -> "lib/compiler-settings.jar",
    (artifactPath in (NailgunRunners, Compile, packageBin)).value    -> "lib/scala-nailgun-runner.jar",
    merge(
      (artifactPath in (Runners, Compile, packageBin)).value,
      (artifactPath in (ScalaRunner, Compile, packageBin)).value
    ) -> "lib/scala-plugin-runners.jar",
    file("jars") -> "launcher/",
    file("SDK/nailgun") -> "lib/jps/",
    file("SDK/sbt") -> "lib/jps/",
    file("SDK/scalap") -> "lib/",
    file("SDK/scalastyle") -> "lib/",
    (artifactPath in (jps_plugin, Compile, packageBin)).value -> "lib/jps/scala-jps-plugin.jar",
    libOf("org.atteo" % "evo-inflector" % "1.2"),
    libOf("org.scala-lang" % "scala-library" % "2.11.2")._1 -> "lib/scala-library.jar",
    libOf("org.scala-lang" % "scala-reflect" % "2.11.2"),
    libOf("org.scalatest" % "scalatest-finders" % "0.9.6"),
    libOf("org.scala-lang.modules" % "scala-xml_2.11" % "1.0.2"),
    libOf("org.scala-lang.modules" % "scala-parser-combinators_2.11" % "1.0.2"),
    libOf("org.apache.maven.indexer" % "indexer-core" % "6.0"),
    libOf("org.apache.maven" % "maven-model" % "3.0.5"),
    libOf("org.codehaus.plexus" % "plexus-container-default" % "1.5.5"),
    libOf("org.codehaus.plexus" % "plexus-classworlds" % "2.4"),
    libOf("org.codehaus.plexus" % "plexus-utils" % "3.0.8"),
    libOf("org.codehaus.plexus" % "plexus-component-annotations" % "1.5.5"),
    libOf("org.apache.lucene" % "lucene-core" % "4.3.0"),
    libOf("org.apache.lucene" % "lucene-highlighter" % "4.3.0"),
    libOf("org.apache.lucene" % "lucene-memory" % "4.3.0"),
    libOf("org.apache.lucene" % "lucene-queries" % "4.3.0"),
    libOf("org.eclipse.aether" % "aether-api" % "1.0.0.v20140518"),
    libOf("org.eclipse.aether" % "aether-util" % "1.0.0.v20140518"),
    libOf("org.sonatype.sisu" % "sisu-inject-plexus" % "2.2.3"),
    libOf("org.sonatype.sisu" % "sisu-inject-bean" % "2.2.3"),
    libOf("org.sonatype.sisu" % "sisu-guice" % "3.0.3"),
    libOf("org.apache.maven.wagon" % "wagon-http" % "2.6"),
    libOf("org.apache.maven.wagon" % "wagon-http-shared" % "2.6"),
    libOf("org.apache.maven.wagon" % "wagon-provider-api" % "2.6"),
    libOf( "org.apache.xbean" % "xbean-reflect" % "3.4"),
    libOf("org.jsoup" % "jsoup" % "1.7.2"),
    libOf("commons-lang" % "commons-lang" % "2.6"),
    libOf("commons-io" % "commons-io" % "2.2"),
    libOf("org.apache.httpcomponents" % "httpclient" % "4.3.1"),
    libOf("org.apache.httpcomponents" % "httpcore" % "4.3"),
    libOf("commons-logging" % "commons-logging" % "1.1.3"),
    libOf("commons-codec" % "commons-codec" % "1.6")
  )
}

packagePlugin in Compile := {
  val (dirs, files) = (packageStructure in Compile).value.partition(_._1.isDirectory)
  val base = baseDirectory.value / "out" / "plugin" / "Scala"
  IO.delete(base.getParentFile)
  dirs  foreach { case (from, to) => IO.copyDirectory(from, base / to, overwrite = true) }
  files foreach { case (from, to) => IO.copyFile(from, base / to)}
}

packagePlugin in Compile <<= (packagePlugin in Compile) dependsOn (pack in Compile)

packagePluginZip in Compile := {
  val base = baseDirectory.value / "out" / "plugin"
  val zipFile = baseDirectory.value / "out" / "scala-plugin.zip"
  IO.zip((base ***) pair (relativeTo(base), false), zipFile)
}

packagePluginZip in Compile <<= (packagePluginZip in Compile) dependsOn (packagePlugin in Compile)<|MERGE_RESOLUTION|>--- conflicted
+++ resolved
@@ -47,11 +47,7 @@
 
 scalacOptions in Global += "-target:jvm-1.6"
 
-<<<<<<< HEAD
-ideaVersion := "141.2.1"
-=======
 ideaVersion := "141.104.1"
->>>>>>> dd216662
 
 ideaBasePath in Global := baseDirectory.value / "SDK" / "ideaSDK" / s"idea-${ideaVersion.value}"
 
