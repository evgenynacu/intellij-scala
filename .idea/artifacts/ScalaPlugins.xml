--- conflicted
+++ resolved
@@ -15,15 +15,6 @@
         </element>
         <element id="archive" name="scala-plugin.jar">
           <element id="module-output" name="ScalaCommunity" />
-<<<<<<< HEAD
-          <element id="directory" name="META-INF">
-            <element id="dir-copy" path="$PROJECT_DIR$/SBT/src/main/resources/META-INF" />
-          </element>
-          <element id="module-output" name="intellij-hocon" />
-          <element id="module-output" name="intellij-scalastyle" />
-          <element id="module-output" name="SBT" />
-=======
->>>>>>> 185aac15
         </element>
         <element id="directory" name="jps">
           <element id="file-copy" path="$PROJECT_DIR$/SDK/sbt/compiler-interface-sources.jar" />
@@ -41,14 +32,6 @@
         <element id="archive" name="scala-nailgun-runner.jar">
           <element id="module-output" name="NailgunRunners" />
         </element>
-<<<<<<< HEAD
-        <element id="library" level="application" name="scala-library" />
-      </element>
-      <element id="directory" name="launcher">
-        <element id="file-copy" path="$PROJECT_DIR$/SBT/jars/sbt-launch.jar" />
-        <element id="file-copy" path="$PROJECT_DIR$/SBT/jars/sbt-structure-0.12.jar" />
-        <element id="file-copy" path="$PROJECT_DIR$/SBT/jars/sbt-structure-0.13.jar" />
-=======
         <element id="library" level="project" name="SBT: org.scala-lang:scala-library:2.11.2" />
         <element id="library" level="project" name="SBT: org.scala-lang.modules:scala-xml_2.11:1.0.2" />
         <element id="dir-copy" path="$PROJECT_DIR$/SDK/scalap" />
@@ -59,7 +42,6 @@
         <element id="file-copy" path="$PROJECT_DIR$/jars/sbt-launch.jar" />
         <element id="file-copy" path="$PROJECT_DIR$/jars/sbt-structure-0.12.jar" />
         <element id="file-copy" path="$PROJECT_DIR$/jars/sbt-structure-0.13.jar" />
->>>>>>> 185aac15
       </element>
     </root>
   </artifact>
