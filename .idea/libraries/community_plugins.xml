--- conflicted
+++ resolved
@@ -1,21 +1,6 @@
 <component name="libraryTable">
   <library name="community-plugins">
     <CLASSES>
-<<<<<<< HEAD
-      <root url="file://$LEDA_HOME$/plugins/copyright/lib" />
-      <root url="file://$LEDA_HOME$/plugins/IntelliLang/lib" />
-      <root url="file://$LEDA_HOME$/plugins/java-i18n/lib" />
-      <root url="file://$LEDA_HOME$/plugins/maven/lib" />
-      <root url="file://$LEDA_HOME$/plugins/properties/lib" />
-    </CLASSES>
-    <JAVADOC />
-    <SOURCES />
-    <jarDirectory url="file://$LEDA_HOME$/plugins/copyright/lib" recursive="false" />
-    <jarDirectory url="file://$LEDA_HOME$/plugins/IntelliLang/lib" recursive="false" />
-    <jarDirectory url="file://$LEDA_HOME$/plugins/java-i18n/lib" recursive="false" />
-    <jarDirectory url="file://$LEDA_HOME$/plugins/maven/lib" recursive="false" />
-    <jarDirectory url="file://$LEDA_HOME$/plugins/properties/lib" recursive="false" />
-=======
       <root url="file://$CARDEA_HOME$/plugins/copyright/lib" />
       <root url="file://$CARDEA_HOME$/plugins/IntelliLang/lib" />
       <root url="file://$CARDEA_HOME$/plugins/java-i18n/lib" />
@@ -29,6 +14,5 @@
     <jarDirectory url="file://$CARDEA_HOME$/plugins/java-i18n/lib" recursive="false" />
     <jarDirectory url="file://$CARDEA_HOME$/plugins/maven/lib" recursive="false" />
     <jarDirectory url="file://$CARDEA_HOME$/plugins/properties/lib" recursive="false" />
->>>>>>> 71fba80b
   </library>
 </component>