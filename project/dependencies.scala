--- conflicted
+++ resolved
@@ -3,13 +3,8 @@
 
 object Versions {
   val scalaVersion = "2.11.6"
-<<<<<<< HEAD
   val ideaVersion = "143.1015.7"
-  val sbtStructureVersion = "4.3.2"
-=======
-  val ideaVersion = "143.869.1"
   val sbtStructureVersion = "5.0.0"
->>>>>>> 02df79e5
   val luceneVersion = "4.8.1"
   val aetherVersion = "1.0.0.v20140518"
   val sisuInjectVersion = "2.2.3"
