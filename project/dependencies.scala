import sbt._


object Versions {
  val scalaVersion = "2.11.6"
<<<<<<< HEAD
  val sbtVersion = "0.13.11"
  val ideaVersion = "163.6110.12"
=======
  val sbtVersion = "0.13.13"
  val ideaVersion = "163.6957.12"
>>>>>>> b0bf2919
  val sbtStructureVersion = "6.0.2"
  val luceneVersion = "4.8.1"
  val aetherVersion = "1.0.0.v20140518"
  val sisuInjectVersion = "2.2.3"
  val wagonVersion = "2.6"
  val httpComponentsVersion = "4.3.1"
}

object Dependencies {
  import Versions._

  val sbtStructureExtractor012: ModuleID = "org.jetbrains" % "sbt-structure-extractor-0-12" % sbtStructureVersion
  val sbtStructureExtractor013: ModuleID = "org.jetbrains" % "sbt-structure-extractor-0-13" % sbtStructureVersion
  val sbtLaunch: ModuleID = "org.scala-sbt" % "sbt-launch" % sbtVersion

  val jamm: ModuleID = "com.github.jbellis" % "jamm" % "0.3.1"
  val scalaLibrary: ModuleID = "org.scala-lang" % "scala-library" % scalaVersion
  val scalaReflect: ModuleID = "org.scala-lang" % "scala-reflect" % scalaVersion
  val scalaCompiler: ModuleID = "org.scala-lang" % "scala-compiler" % scalaVersion
  val scalaXml: ModuleID = "org.scala-lang.modules" %% "scala-xml" % "1.0.2"
  val scalaParserCombinators: ModuleID = "org.scala-lang.modules" %% "scala-parser-combinators" % "1.0.4"
  val sbtStructureCore: ModuleID = "org.jetbrains" % "sbt-structure-core_2.11" % sbtStructureVersion
  val evoInflector: ModuleID = "org.atteo" % "evo-inflector" % "1.2"
  val scalatestFindersPatched: ModuleID = "org.scalatest" % "scalatest-finders-patched" % "0.9.8"


  val luceneCore: ModuleID = "org.apache.lucene" % "lucene-core" % luceneVersion
  val commonsLang: ModuleID = "commons-lang" % "commons-lang" % "2.6"
  val junitInterface: ModuleID = "com.novocode" % "junit-interface" % "0.11" % "test"

  val scalastyle_2_11: ModuleID = "org.scalastyle" % "scalastyle_2.11" % "0.8.0"
  val scalariform_2_11: ModuleID = "org.scalariform" % "scalariform_2.11" % "0.1.7"
  val macroParadise: ModuleID = "org.scalamacros" % "paradise" % "2.1.0-M5" cross CrossVersion.full
<<<<<<< HEAD
=======
  val scalaMetaCore: ModuleID = "org.scalameta" % "scalameta_2.11" % "1.2.0" withSources()
>>>>>>> b0bf2919

  val nailgun: ModuleID = "org.jetbrains" % "nailgun-patched" % "1.0.0"
  val compilerInterfaceSources: ModuleID = "org.jetbrains" % "compiler-interface-sources" % "1.0.0"
  val bundledJline: ModuleID = "org.jetbrains" % "jline" % "1.0.0"
  val incrementalCompiler: ModuleID = "org.jetbrains" % "incremental-compiler" % "1.0.0"
  val sbtInterface: ModuleID = "org.jetbrains" % "sbt-interface" % "1.0.0"
}

object DependencyGroups {
  import Dependencies._

  val sbtBundled = Seq(
    compilerInterfaceSources,
    bundledJline,
    incrementalCompiler,
    sbtInterface
  )

  val scalastyle = Seq(
    scalastyle_2_11,
    scalariform_2_11
  )

  val scalaCommunity: Seq[ModuleID] = Seq(
    scalaLibrary,
    scalaReflect,
    scalaXml,
    scalaMetaCore,
    scalaParserCombinators,
    sbtStructureCore,
    evoInflector,
    scalatestFindersPatched,
    jamm,
    luceneCore
  ) ++ scalastyle

  val scalap = Seq(
    scalaLibrary,
    scalaReflect,
    scalaCompiler,
    commonsLang
  )

  val scalaRunner = Seq(
    "org.specs2" %% "specs2" % "2.3.11" % "provided" excludeAll ExclusionRule(organization = "org.ow2.asm")
  )

  val runners = Seq(
    "org.specs2" %% "specs2" % "2.3.11" % "provided"  excludeAll ExclusionRule(organization = "org.ow2.asm"),
    "org.scalatest" % "scalatest_2.11" % "2.2.1" % "provided",
    "com.lihaoyi" %% "utest" % "0.3.1" % "provided"
  )

  val sbtLaunchTestDownloader: Seq[ModuleID] =
    Seq("0.12.4", "0.13.0", "0.13.1", "0.13.2",
        "0.13.5", "0.13.6", "0.13.7", "0.13.8",
        "0.13.9", "0.13.11", "0.13.12", "0.13.13")
      .map(v => "org.scala-sbt" % "sbt-launch" % v)

  val testDownloader = Seq(
    "org.scalatest" % "scalatest_2.11" % "2.2.1",
    "org.scalatest" % "scalatest_2.10" % "2.2.1",
    "org.specs2" % "specs2_2.11" % "2.4.15",
    "org.specs2" % "specs2-core_2.11" % "3.0.1",
    "org.specs2" % "specs2-common_2.11" % "3.0.1",
    "org.specs2" % "specs2-matcher_2.11" % "3.0.1",
    "com.lihaoyi" % "utest_2.10" % "0.3.1" % "provided",
    "com.lihaoyi" % "utest_2.11" % "0.4.3" % "provided",
    "com.lihaoyi" % "utest_2.10" % "0.4.3" % "provided",
    "org.scalaz" % "scalaz-core_2.11" % "7.1.0",
    "org.scalaz" % "scalaz-concurrent_2.11" % "7.1.0",
    "org.scala-lang.modules" % "scala-xml_2.11" % "1.0.2",
    "org.specs2" % "specs2_2.10" % "2.4.6",
    "org.scalaz" % "scalaz-core_2.10" % "7.1.0",
    "org.scalaz" % "scalaz-concurrent_2.10" % "7.1.0",
    "org.scalaz.stream" % "scalaz-stream_2.11" % "0.6a",
    "com.chuusai" % "shapeless_2.11" % "2.0.0",
    "org.typelevel" % "scodec-bits_2.11" % "1.1.0-SNAPSHOT",
    "org.typelevel" % "scodec-core_2.11" % "1.7.0-SNAPSHOT",
    "org.scalatest" % "scalatest_2.11" % "2.1.7",
    "org.scalatest" % "scalatest_2.10" % "2.1.7",
    "org.scalatest" % "scalatest_2.10" % "1.9.2",
    "com.github.julien-truffaut"  %%  "monocle-core"    % "1.2.0",
    "com.github.julien-truffaut"  %%  "monocle-generic" % "1.2.0",
    "com.github.julien-truffaut"  %%  "monocle-macro"   % "1.2.0",
    "io.spray" %% "spray-routing" % "1.3.1",
    "com.typesafe.slick" %% "slick" % "3.1.0",
    "org.scala-lang.modules" % "scala-async_2.11" % "0.9.5",
    "org.typelevel" %% "cats" % "0.4.0",
    "org.scalameta" % "paradise_2.11.8" % "3.0.0-M5" exclude("org.scalameta", "scalameta_2.11")
  )

  val testScalaLibraryDownloader = Seq(
    "org.scala-lang" % "scala-library" % "2.10.6" withSources(),
    "org.scala-lang" % "scala-reflect" % "2.10.6",
    "org.scala-lang" % "scala-compiler" % "2.10.6",

    "org.scala-lang" % "scala-library" % "2.11.7" withSources(),
    "org.scala-lang" % "scala-reflect" % "2.11.7",
    "org.scala-lang" % "scala-compiler" % "2.11.7",

    "org.scala-lang" % "scala-library" % "2.12.0-M4" withSources(),
    "org.scala-lang" % "scala-reflect" % "2.12.0-M4",
    "org.scala-lang" % "scala-compiler" % "2.12.0-M4",

    "org.scala-lang" % "scala-library" % "2.12.0-M5" withSources(),
    "org.scala-lang" % "scala-reflect" % "2.12.0-M5",
    "org.scala-lang" % "scala-compiler" % "2.12.0-M5"
  )

<<<<<<< HEAD
  // required jars for MockSbt - it adds different versions to test module classpath
  val mockSbtDownloader: Seq[ModuleID] = {
    val vs = Seq("0.13.1","0.13.5","0.13.7","0.13.12")
    vs.flatMap { v =>
      Seq(
        "org.scala-sbt" % "collections" % v,
        "org.scala-sbt" % "interface" % v,
        "org.scala-sbt" % "io" % v,
        "org.scala-sbt" % "ivy" % v,
        "org.scala-sbt" % "logging" % v,
        "org.scala-sbt" % "main" % v,
        "org.scala-sbt" % "main-settings" % v,
        "org.scala-sbt" % "process" % v,
        "org.scala-sbt" % "sbt" % v
      )
    }
=======

  def sbt012Libs(v: String) = Seq(
    "org.scala-sbt" % "collections" % v,
    "org.scala-sbt" % "interface" % v,
    "org.scala-sbt" % "io" % v,
    "org.scala-sbt" % "ivy" % v,
    "org.scala-sbt" % "logging" % v,
    "org.scala-sbt" % "main" % v,
    "org.scala-sbt" % "process" % v,
    "org.scala-sbt" % "sbt" % v
  )

  def sbt013Libs(v: String): Seq[ModuleID] = sbt012Libs(v) ++ Seq(
    "org.scala-sbt" % "main-settings" % v
  )

  // required jars for MockSbt - it adds different versions to test module classpath
  val mockSbtDownloader: Seq[ModuleID] = {
    val latest = "0.13.13" // maybe we should supply latest sbt via BuildInfo to Sbt.LatestVersion
    val vs013 = Seq("0.13.1", "0.13.5", "0.13.7", latest)
    val vs012 = Seq("0.12.4")

    vs013.flatMap(sbt013Libs) ++ vs012.flatMap(sbt012Libs)
>>>>>>> b0bf2919
  }

  val sbtRuntime = Seq(
    sbtStructureExtractor012,
    sbtStructureExtractor013,
    sbtLaunch
  )
}<|MERGE_RESOLUTION|>--- conflicted
+++ resolved
@@ -3,13 +3,8 @@
 
 object Versions {
   val scalaVersion = "2.11.6"
-<<<<<<< HEAD
-  val sbtVersion = "0.13.11"
-  val ideaVersion = "163.6110.12"
-=======
   val sbtVersion = "0.13.13"
   val ideaVersion = "163.6957.12"
->>>>>>> b0bf2919
   val sbtStructureVersion = "6.0.2"
   val luceneVersion = "4.8.1"
   val aetherVersion = "1.0.0.v20140518"
@@ -43,10 +38,7 @@
   val scalastyle_2_11: ModuleID = "org.scalastyle" % "scalastyle_2.11" % "0.8.0"
   val scalariform_2_11: ModuleID = "org.scalariform" % "scalariform_2.11" % "0.1.7"
   val macroParadise: ModuleID = "org.scalamacros" % "paradise" % "2.1.0-M5" cross CrossVersion.full
-<<<<<<< HEAD
-=======
   val scalaMetaCore: ModuleID = "org.scalameta" % "scalameta_2.11" % "1.2.0" withSources()
->>>>>>> b0bf2919
 
   val nailgun: ModuleID = "org.jetbrains" % "nailgun-patched" % "1.0.0"
   val compilerInterfaceSources: ModuleID = "org.jetbrains" % "compiler-interface-sources" % "1.0.0"
@@ -157,24 +149,6 @@
     "org.scala-lang" % "scala-compiler" % "2.12.0-M5"
   )
 
-<<<<<<< HEAD
-  // required jars for MockSbt - it adds different versions to test module classpath
-  val mockSbtDownloader: Seq[ModuleID] = {
-    val vs = Seq("0.13.1","0.13.5","0.13.7","0.13.12")
-    vs.flatMap { v =>
-      Seq(
-        "org.scala-sbt" % "collections" % v,
-        "org.scala-sbt" % "interface" % v,
-        "org.scala-sbt" % "io" % v,
-        "org.scala-sbt" % "ivy" % v,
-        "org.scala-sbt" % "logging" % v,
-        "org.scala-sbt" % "main" % v,
-        "org.scala-sbt" % "main-settings" % v,
-        "org.scala-sbt" % "process" % v,
-        "org.scala-sbt" % "sbt" % v
-      )
-    }
-=======
 
   def sbt012Libs(v: String) = Seq(
     "org.scala-sbt" % "collections" % v,
@@ -198,7 +172,6 @@
     val vs012 = Seq("0.12.4")
 
     vs013.flatMap(sbt013Libs) ++ vs012.flatMap(sbt012Libs)
->>>>>>> b0bf2919
   }
 
   val sbtRuntime = Seq(
