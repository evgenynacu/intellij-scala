--- conflicted
+++ resolved
@@ -5,13 +5,8 @@
   val scalaBinaryVersion: String = Scala.binary_2_11
   val sbtVersion: String = Sbt.latest
   val ideaVersion = "172.3317.6"
-<<<<<<< HEAD
-  val sbtStructureVersion: String = "7.0.0+61-051fb9ba"
-  val sbtIdeaShellVersion: String = "1.2+7-625c26bc"
-=======
   val sbtStructureVersion: String = "7.0.0+49-9bc0cd21"
   val sbtIdeaShellVersion: String = "1.2+2-3eadcace"
->>>>>>> 3a115103
   val luceneVersion = "4.8.1"
   val aetherVersion = "1.0.0.v20140518"
   val sisuInjectVersion = "2.2.3"
