import sbt._


object Versions {
  val scalaVersion = "2.11.6"
<<<<<<< HEAD
  val ideaVersion = "143.380.20"
  val sbtStructureVersion = "4.2.0"
=======
  val sbtVersion = "0.13.9"
  val ideaVersion = "143.1653.2"
  val sbtStructureVersion = "5.1.0"
>>>>>>> 48783b69
  val luceneVersion = "4.8.1"
  val aetherVersion = "1.0.0.v20140518"
  val sisuInjectVersion = "2.2.3"
  val wagonVersion = "2.6"
  val httpComponentsVersion = "4.3.1"
}

object Dependencies {
  import Versions._

  val sbtStructureExtractor012 = "org.jetbrains" % "sbt-structure-extractor-0-12" % sbtStructureVersion
  val sbtStructureExtractor013 = "org.jetbrains" % "sbt-structure-extractor-0-13" % sbtStructureVersion
  val sbtLaunch = "org.scala-sbt" % "sbt-launch" % sbtVersion

  val jamm = "com.github.jbellis" % "jamm" % "0.3.1"
  val scalaLibrary = "org.scala-lang" % "scala-library" % scalaVersion
  val scalaReflect = "org.scala-lang" % "scala-reflect" % scalaVersion
  val scalaCompiler = "org.scala-lang" % "scala-compiler" % scalaVersion
  val scalaXml = "org.scala-lang.modules" %% "scala-xml" % "1.0.2"
  val scalaParserCombinators = "org.scala-lang.modules" %% "scala-parser-combinators" % "1.0.4"
  val sbtStructureCore = "org.jetbrains" % "sbt-structure-core_2.11" % sbtStructureVersion
  val evoInflector = "org.atteo" % "evo-inflector" % "1.2"
  val scalatestFindersPatched = "org.scalatest" % "scalatest-finders-patched" % "0.9.8"

  val plexusContainerDefault = "org.codehaus.plexus" % "plexus-container-default" % "1.5.5"
  val plexusClassworlds = "org.codehaus.plexus" % "plexus-classworlds" % "2.4"
  val plexusUtils = "org.codehaus.plexus" % "plexus-utils" % "3.0.8"
  val plexusComponentAnnotations = "org.codehaus.plexus" % "plexus-component-annotations" % "1.5.5"
  val xbeanReflect = "org.apache.xbean" % "xbean-reflect" % "3.4"

  val luceneCore = "org.apache.lucene" % "lucene-core" % luceneVersion
  val luceneHighlighter = "org.apache.lucene" % "lucene-highlighter" % luceneVersion
  val luceneMemory = "org.apache.lucene" % "lucene-memory" % luceneVersion
  val luceneQueries = "org.apache.lucene" % "lucene-queries" % luceneVersion
  val luceneQueryParser = "org.apache.lucene" % "lucene-queryparser" % luceneVersion
  val luceneAnalyzers = "org.apache.lucene" % "lucene-analyzers-common" % luceneVersion
  val luceneSandbox = "org.apache.lucene" % "lucene-sandbox" % luceneVersion

  val aetherApi = "org.eclipse.aether" % "aether-api" % aetherVersion
  val aetherUtil = "org.eclipse.aether" % "aether-util" % aetherVersion

  val sisuInjectPlexus = "org.sonatype.sisu" % "sisu-inject-plexus" % sisuInjectVersion
  val sisuInjectBean = "org.sonatype.sisu" % "sisu-inject-bean" % sisuInjectVersion
  val sisuGuice = "org.sonatype.sisu" % "sisu-guice" % "3.0.3"

  val wagonHttp = "org.apache.maven.wagon" % "wagon-http" % wagonVersion
  val wagonHttpShared = "org.apache.maven.wagon" % "wagon-http-shared" % wagonVersion
  val wagonProviderApi = "org.apache.maven.wagon" % "wagon-provider-api" % wagonVersion
  val httpClient = "org.apache.httpcomponents" % "httpclient" % httpComponentsVersion
  val httpCore = "org.apache.httpcomponents" % "httpcore" % httpComponentsVersion
  val commonsLogging = "commons-logging" % "commons-logging" % "1.1.3"
  val commonsCodec = "commons-codec" % "commons-codec" % "1.6"
  val commonsLang = "commons-lang" % "commons-lang" % "2.6"
  val commonsIo = "commons-io" % "commons-io" % "2.2"
  val jsoup = "org.jsoup" % "jsoup" % "1.7.2"

  val mavenIndexerCore = "org.apache.maven.indexer" % "indexer-core" % "6.0"
  val mavenModel = "org.apache.maven" % "maven-model" % "3.0.5"

  val junitInterface = "com.novocode" % "junit-interface" % "0.11" % "test"

  val scalastyle_2_11 = "org.scalastyle" % "scalastyle_2.11" % "0.7.0"
  val scalariform_2_11 = "org.scalariform" % "scalariform_2.11" % "0.1.7"
<<<<<<< HEAD
=======
  val macroParadise = "org.scalamacros" % "paradise" % "2.1.0-M5" cross CrossVersion.full
>>>>>>> 48783b69

  val nailgun = "org.jetbrains" % "nailgun-patched" % "1.0.0"
  val compilerInterfaceSources = "org.jetbrains" % "compiler-interface-sources" % "1.0.0"
  val bundledJline = "org.jetbrains" % "jline" % "1.0.0"
  val incrementalCompiler = "org.jetbrains" % "incremental-compiler" % "1.0.0"
  val sbtInterface = "org.jetbrains" % "sbt-interface" % "1.0.0"
}

object DependencyGroups {
  import Dependencies._

  val sbtBundled = Seq(
    compilerInterfaceSources,
    bundledJline,
    incrementalCompiler,
    sbtInterface
  )

  val plexusContainer = Seq(
    plexusContainerDefault,
    plexusClassworlds,
    plexusUtils,
    plexusComponentAnnotations,
    xbeanReflect
  )

  val lucene = Seq(
    luceneCore,
    luceneHighlighter,
    luceneMemory,
    luceneQueries,
    luceneQueryParser,
    luceneAnalyzers,
    luceneSandbox
  )

  val aether = Seq(
    aetherApi,
    aetherUtil
  )

  val sisu = Seq(
    sisuInjectPlexus,
    sisuInjectBean,
    sisuGuice
  )

  val wagon = Seq(
    wagonHttp,
    wagonHttpShared,
    wagonProviderApi,
    httpClient,
    httpCore,
    commonsCodec,
    commonsLogging,
    commonsLang,
    commonsIo,
    jsoup
  )

  val scalastyle = Seq(
    scalastyle_2_11,
    scalariform_2_11
  )

  val mavenIndexer = Seq(
    mavenIndexerCore,
    mavenModel
  ) ++ plexusContainer ++ lucene ++ aether ++ sisu ++ wagon

  val scalaCommunity = Seq(
    scalaLibrary,
    scalaReflect,
    scalaXml,
    scalaParserCombinators,
    sbtStructureCore,
    evoInflector,
    scalatestFindersPatched,
    jamm
  ) ++ mavenIndexer ++ scalastyle

  val scalap = Seq(
    scalaLibrary,
    scalaReflect,
    scalaCompiler,
    commonsLang
  )

  val scalaRunner = Seq(
    "org.specs2" %% "specs2" % "2.3.11" % "provided" excludeAll ExclusionRule(organization = "org.ow2.asm")
  )

  val runners = Seq(
    "org.specs2" %% "specs2" % "2.3.11" % "provided"  excludeAll ExclusionRule(organization = "org.ow2.asm"),
    "org.scalatest" % "scalatest_2.11" % "2.2.1" % "provided",
    "com.lihaoyi" %% "utest" % "0.1.3" % "provided"
  )

  val sbtLaunchTestDownloader =
    Seq("0.12.4", "0.13.0", "0.13.1", "0.13.2",
        "0.13.5", "0.13.6", "0.13.7", "0.13.8",
        "0.13.9")
      .map(v => "org.scala-sbt" % "sbt-launch" % v)

  val testDownloader = Seq(
    "org.scalatest" % "scalatest_2.11" % "2.2.1",
    "org.scalatest" % "scalatest_2.10" % "2.2.1",
    "org.specs2" % "specs2_2.11" % "2.4.15",
    "org.specs2" % "specs2-core_2.11" % "3.0.1",
    "org.specs2" % "specs2-common_2.11" % "3.0.1",
    "org.specs2" % "specs2-matcher_2.11" % "3.0.1",
    "org.scalaz" % "scalaz-core_2.11" % "7.1.0",
    "org.scalaz" % "scalaz-concurrent_2.11" % "7.1.0",
    "org.scala-lang.modules" % "scala-xml_2.11" % "1.0.2",
    "org.specs2" % "specs2_2.10" % "2.4.6",
    "org.scalaz" % "scalaz-core_2.10" % "7.1.0",
    "org.scalaz" % "scalaz-concurrent_2.10" % "7.1.0",
    "org.scalaz.stream" % "scalaz-stream_2.11" % "0.6a",
    "com.chuusai" % "shapeless_2.11" % "2.0.0",
    "org.typelevel" % "scodec-bits_2.11" % "1.1.0-SNAPSHOT",
    "org.typelevel" % "scodec-core_2.11" % "1.7.0-SNAPSHOT",
    "org.scalatest" % "scalatest_2.11" % "2.1.7",
    "org.scalatest" % "scalatest_2.10" % "2.1.7",
    "org.scalatest" % "scalatest_2.10" % "1.9.2",
    "com.github.julien-truffaut"  %%  "monocle-core"    % "1.2.0",
    "com.github.julien-truffaut"  %%  "monocle-generic" % "1.2.0",
    "com.github.julien-truffaut"  %%  "monocle-macro"   % "1.2.0",
<<<<<<< HEAD
    "io.spray" %% "spray-routing" % "1.3.1"
  )

  val testScalaLibraryDownloader = Seq(
    "org.scala-lang" % "scala-library" % "2.10.6" withSources(),
    "org.scala-lang" % "scala-reflect" % "2.10.6",
    "org.scala-lang" % "scala-compiler" % "2.10.6",

    "org.scala-lang" % "scala-library" % "2.11.7" withSources(),
    "org.scala-lang" % "scala-reflect" % "2.11.7",
    "org.scala-lang" % "scala-compiler" % "2.11.7",

    "org.scala-lang" % "scala-library" % "2.12.0-M2" withSources(),
    "org.scala-lang" % "scala-reflect" % "2.12.0-M2",
    "org.scala-lang" % "scala-compiler" % "2.12.0-M2"
  )

=======
    "io.spray" %% "spray-routing" % "1.3.1",
    "com.typesafe.slick" %% "slick" % "3.1.0",
    "org.scala-lang.modules" % "scala-async_2.11" % "0.9.5"
  )

  val testScalaLibraryDownloader = Seq(
    "org.scala-lang" % "scala-library" % "2.10.6" withSources(),
    "org.scala-lang" % "scala-reflect" % "2.10.6",
    "org.scala-lang" % "scala-compiler" % "2.10.6",

    "org.scala-lang" % "scala-library" % "2.11.7" withSources(),
    "org.scala-lang" % "scala-reflect" % "2.11.7",
    "org.scala-lang" % "scala-compiler" % "2.11.7",

    "org.scala-lang" % "scala-library" % "2.12.0-M2" withSources(),
    "org.scala-lang" % "scala-reflect" % "2.12.0-M2",
    "org.scala-lang" % "scala-compiler" % "2.12.0-M2"
  )

>>>>>>> 48783b69
  val mockSbtDownloader = {
    val v = "0.13.5"
    Seq(
      "org.scala-sbt" % "collections" % v,
      "org.scala-sbt" % "interface" % v,
      "org.scala-sbt" % "io" % v,
      "org.scala-sbt" % "ivy" % v,
      "org.scala-sbt" % "logging" % v,
      "org.scala-sbt" % "main" % v,
      "org.scala-sbt" % "main-settings" % v,
      "org.scala-sbt" % "process" % v,
      "org.scala-sbt" % "sbt" % v
    )
  }

  val sbtRuntime = Seq(
    sbtStructureExtractor012,
    sbtStructureExtractor013,
    sbtLaunch
  )
}<|MERGE_RESOLUTION|>--- conflicted
+++ resolved
@@ -3,14 +3,9 @@
 
 object Versions {
   val scalaVersion = "2.11.6"
-<<<<<<< HEAD
-  val ideaVersion = "143.380.20"
-  val sbtStructureVersion = "4.2.0"
-=======
   val sbtVersion = "0.13.9"
   val ideaVersion = "143.1653.2"
   val sbtStructureVersion = "5.1.0"
->>>>>>> 48783b69
   val luceneVersion = "4.8.1"
   val aetherVersion = "1.0.0.v20140518"
   val sisuInjectVersion = "2.2.3"
@@ -74,10 +69,7 @@
 
   val scalastyle_2_11 = "org.scalastyle" % "scalastyle_2.11" % "0.7.0"
   val scalariform_2_11 = "org.scalariform" % "scalariform_2.11" % "0.1.7"
-<<<<<<< HEAD
-=======
   val macroParadise = "org.scalamacros" % "paradise" % "2.1.0-M5" cross CrossVersion.full
->>>>>>> 48783b69
 
   val nailgun = "org.jetbrains" % "nailgun-patched" % "1.0.0"
   val compilerInterfaceSources = "org.jetbrains" % "compiler-interface-sources" % "1.0.0"
@@ -205,8 +197,9 @@
     "com.github.julien-truffaut"  %%  "monocle-core"    % "1.2.0",
     "com.github.julien-truffaut"  %%  "monocle-generic" % "1.2.0",
     "com.github.julien-truffaut"  %%  "monocle-macro"   % "1.2.0",
-<<<<<<< HEAD
-    "io.spray" %% "spray-routing" % "1.3.1"
+    "io.spray" %% "spray-routing" % "1.3.1",
+    "com.typesafe.slick" %% "slick" % "3.1.0",
+    "org.scala-lang.modules" % "scala-async_2.11" % "0.9.5"
   )
 
   val testScalaLibraryDownloader = Seq(
@@ -223,27 +216,6 @@
     "org.scala-lang" % "scala-compiler" % "2.12.0-M2"
   )
 
-=======
-    "io.spray" %% "spray-routing" % "1.3.1",
-    "com.typesafe.slick" %% "slick" % "3.1.0",
-    "org.scala-lang.modules" % "scala-async_2.11" % "0.9.5"
-  )
-
-  val testScalaLibraryDownloader = Seq(
-    "org.scala-lang" % "scala-library" % "2.10.6" withSources(),
-    "org.scala-lang" % "scala-reflect" % "2.10.6",
-    "org.scala-lang" % "scala-compiler" % "2.10.6",
-
-    "org.scala-lang" % "scala-library" % "2.11.7" withSources(),
-    "org.scala-lang" % "scala-reflect" % "2.11.7",
-    "org.scala-lang" % "scala-compiler" % "2.11.7",
-
-    "org.scala-lang" % "scala-library" % "2.12.0-M2" withSources(),
-    "org.scala-lang" % "scala-reflect" % "2.12.0-M2",
-    "org.scala-lang" % "scala-compiler" % "2.12.0-M2"
-  )
-
->>>>>>> 48783b69
   val mockSbtDownloader = {
     val v = "0.13.5"
     Seq(
