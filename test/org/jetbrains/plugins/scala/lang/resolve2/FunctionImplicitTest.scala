package org.jetbrains.plugins.scala.lang.resolve2


/**
 * Pavel.Fatin, 02.02.2010
 */

class FunctionImplicitTest extends ResolveTestBase {
  override def getTestDataPath: String = {
    super.getTestDataPath + "function/implicit/"
  }

  def testClashHierarchy = doTest
  //TODO
//  def testClashScope = doTest
  //TODO
//  def testClashValueAndImport1 = doTest
  //TODO
//  def testClashValueAndImport2 = doTest
  //TODO
//  def testClashValues = doTest
  //TODO
//  def testContextBoundImplicit = doTest
  def testCurrying = doTest
  def testCurryingPassAll = doTest
  def testCurryingPassEmpty = doTest
  def testFunctionImplicit = doTest
  def testImportObjectImplicit = doTest
<<<<<<< HEAD
  def testImportObjectOrdinary = doTest
=======
  //TODO
//  def testImportObjectOrdinary = doTest
  def testPackageObjectImplicit = doTest
  def testPackageObjectImplicitChild = doTest
  //TODO
  //def testPackageObjectImplicitEmpty = doTest
>>>>>>> 467037bf
  def testImportValueImplicit = doTest
  //TODO
//  def testImportValueOrdinary = doTest
  def testObjectImplicit = doTest
  //TODO
//  def testObjectOrdinary = doTest
  def testParameterImplicit = doTest
  def testTwoAsOne = doTest
  def testValueImplicit1 = doTest
  def testValueImplicit2 = doTest
  def testValueImplicitAsContextBound = doTest
  def testValueImplicitAsViewBound = doTest
  def testValueImplicitPass = doTest
  def testValueImplicitPassNone = doTest
  def testValueImplicitScope = doTest
  //TODO
//  def testValueNone = doTest

  //TODO
//  def testValueNoneAsContextBound = doTest
  //TODO
//  def testValueOrdinary = doTest
  def testVariableImplicit = doTest

  def testViewBoundImplicit = doTest
}<|MERGE_RESOLUTION|>--- conflicted
+++ resolved
@@ -26,16 +26,11 @@
   def testCurryingPassEmpty = doTest
   def testFunctionImplicit = doTest
   def testImportObjectImplicit = doTest
-<<<<<<< HEAD
   def testImportObjectOrdinary = doTest
-=======
-  //TODO
-//  def testImportObjectOrdinary = doTest
   def testPackageObjectImplicit = doTest
   def testPackageObjectImplicitChild = doTest
   //TODO
   //def testPackageObjectImplicitEmpty = doTest
->>>>>>> 467037bf
   def testImportValueImplicit = doTest
   //TODO
 //  def testImportValueOrdinary = doTest
