package org.jetbrains.plugins.scala.lang.formatter.tests

import com.intellij.psi.codeStyle.CommonCodeStyleSettings
import org.jetbrains.plugins.scala.lang.formatter.AbstractScalaFormatterTestBase

/**
 * @author Alexander Podkhalyuzin
 */

class ScalaBugsTest extends AbstractScalaFormatterTestBase {
  /* stub:
  def test {
    val before =
"""
""".replace("\r", "")
    val after =
"""
""".replace("\r", "")
    doTextTest(before, after)
  }
   */

  def testSCL2424() {
    val before =
"""
someMethod(new Something, abc, def)
""".replace("\r", "")
    val after =
"""
someMethod(new Something, abc, def)
""".replace("\r", "")
    doTextTest(before, after)
  }

  def testSCL2425() {
    val before =
"""
import foo.{Foo, Bar}
""".replace("\r", "")
    val after =
"""
import foo.{Foo, Bar}
""".replace("\r", "")
    doTextTest(before, after)
  }

  def testSCL2477() {
    val before =
"""
class Foo {
  //some comment
	private val i = 0;

	/**
	 * @param p blah-blah-blah
	 */
	def doSmth(p: Int) {}
  //comment
  def foo = 1
}
""".replace("\r", "")
    val after =
"""
class Foo {
  //some comment
  private val i = 0;

  /**
    * @param p blah-blah-blah
    */
  def doSmth(p: Int) {}

  //comment
  def foo = 1
}
""".replace("\r", "")
    doTextTest(before, after)
  }

  def testSCL1875() {
    val before =
"""
/**
 * something{@link Foo}
 *something
 */
class A
""".replace("\r", "")
    val after =
"""
/**
  * something{@link Foo}
  * something
  */
class A
""".replace("\r", "")
    doTextTest(before, after)
  }

  def testSCL2066FromDiscussion() {
    val settings = getCommonSettings
    settings.BRACE_STYLE = CommonCodeStyleSettings.NEXT_LINE
    val before =
"""
val n = Seq(1,2,3)
n.foreach
{
  x =>
  {
    println(x)
  }
}
""".replace("\r", "")
    val after =
"""
val n = Seq(1, 2, 3)
n.foreach
{
  x =>
  {
    println(x)
  }
}
""".replace("\r", "")
    doTextTest(before, after)
  }

  def testSCL2775sTrue() {
    getScalaSettings.KEEP_ONE_LINE_LAMBDAS_IN_ARG_LIST = true

    val before =
"""
Set(1, 2, 3).filter{a => a % 2 == 0}
List((1, 2), (2, 3), (3, 4)).map {case (k: Int, n: Int) => k + n}
Map(1 -> "aa", 2 -> "bb", 3 -> "cc").filter{ case (1, "aa") => true; case _ => false}
""".replace("\r", "")
    val after =
"""
Set(1, 2, 3).filter { a => a % 2 == 0 }
List((1, 2), (2, 3), (3, 4)).map { case (k: Int, n: Int) => k + n }
Map(1 -> "aa", 2 -> "bb", 3 -> "cc").filter { case (1, "aa") => true; case _ => false }
""".replace("\r", "")

    doTextTest(before, after)
  }

  def testSCL2775sFalse() {
    getScalaSettings.KEEP_ONE_LINE_LAMBDAS_IN_ARG_LIST = false
    getScalaSettings.PLACE_CLOSURE_PARAMETERS_ON_NEW_LINE = true

    val before =
"""
Set(1, 2, 3).filter{a => a % 2 == 0}
List((1, 2), (2, 3), (3, 4)).map {case (k: Int, n: Int) => k + n}
Map(1 -> "aa", 2 -> "bb", 3 -> "cc").filter{ case (1, "aa") => true; case _ => false}
""".replace("\r", "")

    val after =
"""
Set(1, 2, 3).filter {
  a => a % 2 == 0
}
List((1, 2), (2, 3), (3, 4)).map {
  case (k: Int, n: Int) => k + n
}
Map(1 -> "aa", 2 -> "bb", 3 -> "cc").filter {
  case (1, "aa") => true;
  case _ => false
}
""".replace("\r", "")

    doTextTest(before, after)
  }

  def testSCL2839sTrue() {
    getScalaSettings.INSERT_WHITESPACES_IN_SIMPLE_ONE_LINE_METHOD = true
    getCommonSettings.KEEP_SIMPLE_METHODS_IN_ONE_LINE = true

    val before =
"""
def func() {println("test")}

def func2() {
  println("test")}
""".replace("\r", "")

    val after =
"""
def func() { println("test") }

def func2() {
  println("test")
}
""".replace("\r", "")

    doTextTest(before, after)
  }

  def testSCL2839sFalse() {
    getCommonSettings.KEEP_SIMPLE_METHODS_IN_ONE_LINE = false

    val before =
"""
def func() {  println()}

def func2() { println()
}
""".replace("\r", "")

    val after =
"""
def func() {
  println()
}

def func2() {
  println()
}
""".replace("\r", "")

    doTextTest(before, after)
  }

  def testSCL2470() {
    getScalaSettings.NOT_CONTINUATION_INDENT_FOR_PARAMS = true

    val before =
"""
def m = {
  () => 123
}

def m2 = {
  () => {
    123
  }
}

def f[T](i: Int) {
    val a = () => 123
}

(a: Int, b: Int, c: Int) => a + b + c
""".replace("\r", "")

    val after =
"""
def m = {
  () => 123
}

def m2 = {
  () => {
    123
  }
}

def f[T](i: Int) {
  val a = () => 123
}

(a: Int, b: Int, c: Int) => a + b + c
""".replace("\r", "")

    doTextTest(before, after)
  }

  def testSCL3126AllTrue() {
    getScalaSettings.SPACE_BEFORE_INFIX_LIKE_METHOD_PARENTHESES = true
    getScalaSettings.PRESERVE_SPACE_AFTER_METHOD_DECLARATION_NAME = true
    getCommonSettings.SPACE_BEFORE_METHOD_PARENTHESES = true

    val before =
"""
def f() {
  println()
}

def foo (){}

def g(): Int = 12

def gg(i: Int): Int = {
  i*2
}

def test (i: Int) {}

def +++(s: StringBuilder): StringBuilder = {
  s append this.toString
}

def ::= (o: Any) {}
""".replace("\r", "")

    val after =
"""
def f () {
  println()
}

def foo () {}

def g (): Int = 12

def gg (i: Int): Int = {
  i * 2
}

def test (i: Int) {}

def +++ (s: StringBuilder): StringBuilder = {
  s append this.toString
}

def ::= (o: Any) {}
""".replace("\r", "")

    doTextTest(before, after)
  }

  def testSCL3126InfixFalse() {
    getScalaSettings.SPACE_BEFORE_INFIX_LIKE_METHOD_PARENTHESES = false
    getScalaSettings.PRESERVE_SPACE_AFTER_METHOD_DECLARATION_NAME = true
    getCommonSettings.SPACE_BEFORE_METHOD_PARENTHESES = true

    val before =
"""
def f() {
  println()
}

def foo (){}

def g(): Int = 12

def gg(i: Int): Int = {
  i*2
}

def test (i: Int) {}

def +++(s: StringBuilder): StringBuilder = {
  s append this.toString
}

def ::= (o: Any) {}
      """.replace("\r", "")

    val after =
      """
def f () {
  println()
}

def foo () {}

def g (): Int = 12

def gg (i: Int): Int = {
  i * 2
}

def test (i: Int) {}

def +++ (s: StringBuilder): StringBuilder = {
  s append this.toString
}

def ::= (o: Any) {}
""".replace("\r", "")

    doTextTest(before, after)
  }

  def testSCL3126InfixTruePreservevTrue() {
    getScalaSettings.SPACE_BEFORE_INFIX_LIKE_METHOD_PARENTHESES = true
    getScalaSettings.PRESERVE_SPACE_AFTER_METHOD_DECLARATION_NAME = true
    getCommonSettings.SPACE_BEFORE_METHOD_PARENTHESES = false

    val before =
"""
def f() {
  println()
}

def foo (){}

def g(): Int = 12

def gg(i: Int): Int = {
  i*2
}

def test (i: Int) {}

def +++(s: StringBuilder): StringBuilder = {
  s append this.toString
}

def ::= (o: Any) {}
      """.replace("\r", "")

    val after =
      """
def f() {
  println()
}

def foo () {}

def g(): Int = 12

def gg(i: Int): Int = {
  i * 2
}

def test (i: Int) {}

def +++ (s: StringBuilder): StringBuilder = {
  s append this.toString
}

def ::= (o: Any) {}
""".replace("\r", "")

    doTextTest(before, after)
  }

  def testSCL3126InfixTruePreserveFalse() {
    getScalaSettings.SPACE_BEFORE_INFIX_LIKE_METHOD_PARENTHESES = true
    getScalaSettings.PRESERVE_SPACE_AFTER_METHOD_DECLARATION_NAME = false
    getCommonSettings.SPACE_BEFORE_METHOD_PARENTHESES = false

    val before =
"""
def f() {
  println()
}

def foo (){}

def g(): Int = 12

def gg(i: Int): Int = {
  i*2
}

def test (i: Int) {}

def +++(s: StringBuilder): StringBuilder = {
  s append this.toString
}

def ::= (o: Any) {}
      """.replace("\r", "")

    val after =
      """
def f() {
  println()
}

def foo() {}

def g(): Int = 12

def gg(i: Int): Int = {
  i * 2
}

def test(i: Int) {}

def +++ (s: StringBuilder): StringBuilder = {
  s append this.toString
}

def ::= (o: Any) {}
""".replace("\r", "")

    doTextTest(before, after)
  }
  def testSCL3126AllFalse() {
    getScalaSettings.SPACE_BEFORE_INFIX_LIKE_METHOD_PARENTHESES = false
    getScalaSettings.PRESERVE_SPACE_AFTER_METHOD_DECLARATION_NAME = false
    getCommonSettings.SPACE_BEFORE_METHOD_PARENTHESES = false

    val before =
"""
def f() {
  println()
}

def foo (){}

def g(): Int = 12

def gg(i: Int): Int = {
  i*2
}

def test (i: Int) {}

def +++(s: StringBuilder): StringBuilder = {
  s append this.toString
}

def ::= (o: Any) {}
      """.replace("\r", "")

    val after =
      """
def f() {
  println()
}

def foo() {}

def g(): Int = 12

def gg(i: Int): Int = {
  i * 2
}

def test(i: Int) {}

def +++(s: StringBuilder): StringBuilder = {
  s append this.toString
}

def ::=(o: Any) {}
""".replace("\r", "")

    doTextTest(before, after)
  }

  def testSCL2474() {
    getCommonSettings.SPACE_BEFORE_METHOD_CALL_PARENTHESES = true
    getCommonSettings.SPACE_BEFORE_METHOD_PARENTHESES = true

    val before =
"""
def f(i: Int)(j: Int) {}

f(1)(2)
""".replace("\r", "")

    val after =
"""
def f (i: Int)(j: Int) {}

f (1)(2)
""".replace("\r", "")

    doTextTest(before, after)
  }

  def testThisExtraSpace() {
    getCommonSettings.SPACE_BEFORE_METHOD_PARENTHESES = false
    getCommonSettings.SPACE_BEFORE_METHOD_CALL_PARENTHESES = false

    val before =
"""
class A(i: Int) {
  def this(s: String) {
    this (s.length)
  }

  def this () {
    this("")
  }
}

class B(i: Int)(s: String) {
  def this(s: String) {
    this(s.length)(s)
  }

  def this () {
    this ("")
  }
}
""".replace("\r", "")

    val after =
"""
class A(i: Int) {
  def this(s: String) {
    this(s.length)
  }

  def this() {
    this("")
  }
}

class B(i: Int)(s: String) {
  def this(s: String) {
    this(s.length)(s)
  }

  def this() {
    this("")
  }
}
""".replace("\r", "")

    doTextTest(before, after)
  }

  def testSpaceInsideClosureBraces() {
    getScalaSettings.SPACE_INSIDE_CLOSURE_BRACES = true
    getScalaSettings.SPACE_BEFORE_INFIX_METHOD_CALL_PARENTHESES = true
    getScalaSettings.KEEP_ONE_LINE_LAMBDAS_IN_ARG_LIST = true
    getScalaSettings.PLACE_CLOSURE_PARAMETERS_ON_NEW_LINE = false
    getCommonSettings.KEEP_SIMPLE_BLOCKS_IN_ONE_LINE = true
    val before =
      """
Array.fill(34){scala.util.Random.nextInt(12)  }

foos map{ t=>getCounts(t).toSeq sortBy {-_._2 }   map {_._1 }}

bars foreach {case  (x, y) =>
  list.add(x + y)
}

bars  foreach {
  case (x,y)   => list.add(x+y)
}

bars foreach{ case (x,y) =>   list.add(x + y) }

      """.replace("\r", "")

    val after =
      """
Array.fill(34) { scala.util.Random.nextInt(12) }

foos map { t => getCounts(t).toSeq sortBy { -_._2 } map { _._1 } }

bars foreach { case (x, y) =>
  list.add(x + y)
}

bars foreach {
  case (x, y) => list.add(x + y)
}

bars foreach { case (x, y) => list.add(x + y) }

      """.replace("\r", "")

    doTextTest(before, after)
  }

  def testNoSpaceInsideClosure() {
    getScalaSettings.SPACE_INSIDE_CLOSURE_BRACES = false
    getScalaSettings.SPACE_BEFORE_INFIX_METHOD_CALL_PARENTHESES = true
    getScalaSettings.KEEP_ONE_LINE_LAMBDAS_IN_ARG_LIST = true
    getScalaSettings.PLACE_CLOSURE_PARAMETERS_ON_NEW_LINE = false
    getCommonSettings.KEEP_SIMPLE_BLOCKS_IN_ONE_LINE = true
    val before =
      """
Array.fill(34){scala.util.Random.nextInt(12)  }

foos map{ t=>getCounts(t).toSeq sortBy {-_._2 }   map {_._1 }}

bars foreach {case  (x, y) =>
  list.add(x + y)
}

bars  foreach {
  case (x,y)   => list.add(x+y)
}

bars foreach{ case (x,y) =>   list.add(x + y) }

      """.replace("\r", "")

    val after =
      """
Array.fill(34) {scala.util.Random.nextInt(12)}

foos map {t => getCounts(t).toSeq sortBy {-_._2} map {_._1}}

bars foreach {case (x, y) =>
  list.add(x + y)
}

bars foreach {
  case (x, y) => list.add(x + y)
}

bars foreach {case (x, y) => list.add(x + y)}
      """.replace("\r", "")

    doTextTest(before, after)
  }

  def testSCL6702() {
    getCurrentCodeStyleSettings.FORMATTER_TAGS_ENABLED = true
    val before =
    """
      |//@formatter:off
      |class SCL6702 {
      |  def foo(p: String ) {
      |    println(p )
      |  }
      |
      |  //@formatter:on
      |  def foop(p: String ): Unit = {
      |    println(p )
      |  }
      |}
    """.stripMargin.replace("\r", "")

    val after =
    """
      |//@formatter:off
      |class SCL6702 {
      |  def foo(p: String ) {
      |    println(p )
      |  }
      |
      |  //@formatter:on
      |  def foop(p: String): Unit = {
      |    println(p)
      |  }
      |}
    """.stripMargin.replace("\r", "")

    doTextTest(before, after)
  }

  def testSCL5488_1() {
    getScalaSettings.SPACES_IN_ONE_LINE_BLOCKS = false
    getScalaSettings.SPACE_INSIDE_CLOSURE_BRACES = false
    getCommonSettings.KEEP_SIMPLE_BLOCKS_IN_ONE_LINE = true

    val before =
      """
        |class SCL5488 {
        |  val foos = List[List[Integer]]()
        |  foos map {t => t.toSeq sortBy {-_ } map { _ * 2} }
        |  val f4: (Int, Int) => Int = { _ + _}
        |  val f5: (Int, Int) => Int = {_ + _ }
        |}
      """.stripMargin.replace("\r", "")

    val after =
      """
        |class SCL5488 {
        |  val foos = List[List[Integer]]()
        |  foos map {t => t.toSeq sortBy {-_} map {_ * 2}}
        |  val f4: (Int, Int) => Int = {_ + _}
        |  val f5: (Int, Int) => Int = {_ + _}
        |}
      """.stripMargin.replace("\r", "")

    doTextTest(before, after)
  }

  def testSCL5488_2() {
    getScalaSettings.SPACES_IN_ONE_LINE_BLOCKS = true
    getScalaSettings.SPACE_INSIDE_CLOSURE_BRACES = false
    getCommonSettings.KEEP_SIMPLE_BLOCKS_IN_ONE_LINE = true

    val before =
      """
        |class SCL5488 {
        |  val foos = List[List[Integer]]()
        |  foos map {t => t.toSeq sortBy {-_ } map { _ * 2} }
        |  val f4: (Int, Int) => Int = { _ + _}
        |  val f5: (Int, Int) => Int = {_ + _ }
        |}
      """.stripMargin.replace("\r", "")

    val after =
      """
        |class SCL5488 {
        |  val foos = List[List[Integer]]()
        |  foos map { t => t.toSeq sortBy { -_ } map { _ * 2 } }
        |  val f4: (Int, Int) => Int = { _ + _ }
        |  val f5: (Int, Int) => Int = { _ + _ }
        |}
      """.stripMargin.replace("\r", "")

    doTextTest(before, after)
  }

  def testSCL5488_3() {
    getScalaSettings.SPACES_IN_ONE_LINE_BLOCKS = false
    getScalaSettings.SPACE_INSIDE_CLOSURE_BRACES = true
    getCommonSettings.KEEP_SIMPLE_BLOCKS_IN_ONE_LINE = true

    val before =
      """
        |class SCL5488 {
        |  val foos = List[List[Integer]]()
        |  foos map {t => t.toSeq sortBy {-_ } map { _ * 2} }
        |  val f4: (Int, Int) => Int = { _ + _}
        |  val f5: (Int, Int) => Int = {_ + _ }
        |}
      """.stripMargin.replace("\r", "")

    val after =
      """
        |class SCL5488 {
        |  val foos = List[List[Integer]]()
        |  foos map { t => t.toSeq sortBy {-_} map {_ * 2} }
        |  val f4: (Int, Int) => Int = {_ + _}
        |  val f5: (Int, Int) => Int = {_ + _}
        |}
      """.stripMargin.replace("\r", "")

    doTextTest(before, after)
  }

  def testSCL5488_4() {
    getScalaSettings.SPACES_IN_ONE_LINE_BLOCKS = true
    getScalaSettings.SPACE_INSIDE_CLOSURE_BRACES = true
    getCommonSettings.KEEP_SIMPLE_BLOCKS_IN_ONE_LINE = true

    val before =
      """
        |class SCL5488 {
        |  val foos = List[List[Integer]]()
        |  foos map {t => t.toSeq sortBy {-_ } map { _ * 2} }
        |  val f4: (Int, Int) => Int = { _ + _}
        |  val f5: (Int, Int) => Int = {_ + _ }
        |}
      """.stripMargin.replace("\r", "")

    val after =
      """
        |class SCL5488 {
        |  val foos = List[List[Integer]]()
        |  foos map { t => t.toSeq sortBy { -_ } map { _ * 2 } }
        |  val f4: (Int, Int) => Int = { _ + _ }
        |  val f5: (Int, Int) => Int = { _ + _ }
        |}
      """.stripMargin.replace("\r", "")

    doTextTest(before, after)
  }

  def testSCL9243() {
    getScalaSettings.INDENT_BRACED_FUNCTION_ARGS = false
    val before =
      """
        |class a {
        |  foo(
        |  {
        |    "b" + "a" + "r"
        |  }
        |  )
        |}
      """.stripMargin.replace("\r", "")

    val after = before

    doTextTest(before, after)
  }

  def testSCL5427(): Unit = {
    getScalaSettings.USE_SCALADOC2_FORMATTING = false

    val before =
      """
        |/**
        |  * Some comments
        |  */
        |class A
      """.stripMargin.replace("\r", "")

    val after =
      """
        |/**
        | * Some comments
        | */
        |class A
      """.stripMargin.replace("\r", "")

    doTextTest(before, after)
  }

  def testSCL9264(): Unit = {
    val before =
      """
        |class X {
        |  (for {
        |    i <- 1 to 10
        |  } yield {
        |      1
        |  }).map(_ + 1)
        |}
      """.stripMargin.replace("\r", "")

    val after =
      """
        |class X {
        |  (for {
        |    i <- 1 to 10
        |  } yield {
        |    1
        |  }).map(_ + 1)
        |}
      """.stripMargin.replace("\r", "")

    doTextTest(before, after)
  }

  def testSCL7898(): Unit = {
    getCommonSettings.KEEP_FIRST_COLUMN_COMMENT = true

    val before =
      """
        |class Test {
        |  println(a)
        |//  println(b)
        |}
      """.stripMargin.replace("\r", "")

    val after =
      """
        |class Test {
        |  println(a)
        |//  println(b)
        |}
      """.stripMargin.replace("\r", "")

    doTextTest(before, after)
  }
<<<<<<< HEAD
=======

  def testSCL9387(): Unit = {
    val before =
      """
        |val x = for {
        |//Comment
        |  x <- Nil
        |} yield {
        |    x
        |  }
      """.stripMargin.replace("\r", "")

    val after =
      """
        |val x = for {
        |//Comment
        |  x <- Nil
        |} yield {
        |  x
        |}
      """.stripMargin.replace("\r", "")

    /* TODO this is only a temporary reference
      actual result should be the following:
      |val x = for {
      |  //Comment
      |  x <- Nil
      |} yield {
      |  x
      |}
      But current implementation of formatting model does not provide reasonable means of implementing this case.
     */

    doTextTest(before, after)
  }

  def testSCL5028_1(): Unit = {
    getCommonSettings.BRACE_STYLE = CommonCodeStyleSettings.NEXT_LINE

    val before =
      """
        |try {
        |  expr
        |} catch
        |{
        |  case _: Throwable => println("gotcha!")
        |}
      """.stripMargin.replace("\r", "")

    val after =
      """
        |try
        |{
        |  expr
        |} catch
        |{
        |  case _: Throwable => println("gotcha!")
        |}
      """.stripMargin.replace("\r", "")

    doTextTest(before, after)
  }

  def testSCL5028_2(): Unit = {
    getCommonSettings.BRACE_STYLE = CommonCodeStyleSettings.NEXT_LINE_SHIFTED2
    getCommonSettings.CATCH_ON_NEW_LINE = true

    val before =
      """
        |try {
        |  expr
        |} catch
        |{
        |  case _: Throwable => println("gotcha!")
        |}
      """.stripMargin.replace("\r", "")

    val after =
      """
        |try
        |  {
        |    expr
        |  }
        |catch
        |  {
        |    case _: Throwable => println("gotcha!")
        |  }
      """.stripMargin.replace("\r", "")

    doTextTest(before, after)
  }

  def testSCL8825(): Unit = {
    getScalaSettings.DO_NOT_INDENT_CASE_CLAUSE_BODY = true

    val before =
      """
        |{
        |  case (i) =>
        |  testExpr
        |}
      """.stripMargin.replace("\r", "")

    val after =
      """
        |{
        |  case (i) =>
        |  testExpr
        |}
      """.stripMargin.replace("\r", "")

    doTextTest(before, after)
  }

  def testSCL2454(): Unit = {
    getCommonSettings.KEEP_LINE_BREAKS = false

    val before =
      """
        |val v
        |    =
        |    "smth"
      """.stripMargin.replace("\r", "")

    val after =
      """
        |val v = "smth"
      """.stripMargin.replace("\r", "")

    doTextTest(before, after)
  }

  def testSCL2468(): Unit = {
    getScalaSettings.NEWLINE_AFTER_ANNOTATIONS = true

    val before =
      """
        |@throws(classOf[IOException]) @deprecated def doSmth() {}
      """.stripMargin.replace("\r", "")

    val after =
      """
        |@throws(classOf[IOException])
        |@deprecated
        |def doSmth() {}
      """.stripMargin.replace("\r", "")

    doTextTest(before, after)
  }

  def testSCL2469(): Unit = {
    getCommonSettings.VARIABLE_ANNOTATION_WRAP = CommonCodeStyleSettings.WRAP_ALWAYS

    val before =
      """
        |class Test {
        |  def foo(): Unit = {
        |    @deprecated @deprecated
        |    val myLocalVal = 42
        |  }
        |}
      """.stripMargin.replace("\r", "")

    val after =
      """
        |class Test {
        |  def foo(): Unit = {
        |    @deprecated
        |    @deprecated
        |    val myLocalVal = 42
        |  }
        |}
      """.stripMargin.replace("\r", "")

    doTextTest(before, after)
  }

  def testSCL2571(): Unit = {
    getCommonSettings.EXTENDS_LIST_WRAP = CommonCodeStyleSettings.WRAP_ALWAYS

    val before =
      """
        |class Foo extends Object with Thread with Serializable {
        |  def foo(x: Int = 0,
        |          y: Int = 1,
        |          z: Int = 2) = new Foo
        |}
      """.stripMargin.replace("\r", "")

    val after =
      """
        |class Foo extends Object with
        |  Thread with
        |  Serializable {
        |  def foo(x: Int = 0,
        |          y: Int = 1,
        |          z: Int = 2) = new Foo
        |}
      """.stripMargin.replace("\r", "")

    doTextTest(before, after)
  }

  def testSCL2571_1(): Unit = {
    getCommonSettings.EXTENDS_KEYWORD_WRAP = CommonCodeStyleSettings.WRAP_ALWAYS

    val before =
      """
        |class Foo extends Object with Thread {
        |  def foo(x: Int = 0,
        |          y: Int = 1,
        |          z: Int = 2) = new Foo
        |}
      """.stripMargin.replace("\r", "")

    val after =
      """
        |class Foo
        |  extends Object with Thread {
        |  def foo(x: Int = 0,
        |          y: Int = 1,
        |          z: Int = 2) = new Foo
        |}
      """.stripMargin.replace("\r", "")

    doTextTest(before, after)
  }

  def testSCL2571_2(): Unit = {
    getCommonSettings.EXTENDS_KEYWORD_WRAP = CommonCodeStyleSettings.WRAP_ALWAYS
    getCommonSettings.EXTENDS_LIST_WRAP = CommonCodeStyleSettings.WRAP_ALWAYS

    val before =
      """
        |class Foo extends Object with Thread with Serializable {
        |  def foo(x: Int = 0,
        |          y: Int = 1,
        |          z: Int = 2) = new Foo
        |}
      """.stripMargin.replace("\r", "")

    val after =
      """
        |class Foo
        |  extends Object with
        |    Thread with
        |    Serializable {
        |  def foo(x: Int = 0,
        |          y: Int = 1,
        |          z: Int = 2) = new Foo
        |}
      """.stripMargin.replace("\r", "")

    doTextTest(before, after)
  }

  def testSCL2999(): Unit = {
    getCommonSettings.EXTENDS_LIST_WRAP = CommonCodeStyleSettings.WRAP_ON_EVERY_ITEM
    getScalaSettings.WRAP_BEFORE_WITH_KEYWORD = true
    getCommonSettings.getIndentOptions.CONTINUATION_INDENT_SIZE = 4

    val before =
      """
        |class MyLongClassName(someParam: String, someOtherParam: Int) extends SomeClass with SomeTrait with AnotherTrait with AndAnotherTrait with YetAnotherTrait {
        |}
      """.stripMargin.replace("\r", "")

    val after =
      """
        |class MyLongClassName(someParam: String, someOtherParam: Int) extends SomeClass
        |    with SomeTrait
        |    with AnotherTrait
        |    with AndAnotherTrait
        |    with YetAnotherTrait {
        |}
      """.stripMargin.replace("\r", "")

    doTextTest(before, after)
  }

  def testSCL3140_disabled(): Unit = {
    getScalaSettings.ENABLE_SCALADOC_FORMATTING = false

    val before =
      """
        |/**
        |  *    Pooly formatted scalaDoc.
        |    *Will still be formatted poorly.
        | *
        |*                If formatting
        |   is disabled.
        | * Asterisks will be aligned and added though, like in java.
        |   */
      """.stripMargin.replace("\r", "")

    val after =
      """
        |/**
        |  *    Pooly formatted scalaDoc.
        |  *Will still be formatted poorly.
        |  *
        |  *                If formatting
        |  *is disabled.
        |  * Asterisks will be aligned and added though, like in java.
        |  */
      """.stripMargin.replace("\r", "")

    doTextTest(before, after)
  }

  def testSCL3140_noAlignment(): Unit = {

    getScalaSettings.SD_ALIGN_RETURN_COMMENTS = false

    val before =
      """
        |/**
        |  * Foos the given x, returning foo'ed x.
        |  *
        |  * @return Lorem ipsum dolor sit amet, consectetur adipiscing elit, sed do
        |  *         eiusmod tempor incididunt ut labore et dolore magna aliqua.
        |  * @throws RuntimeException whenever it feels like it
        |  */
      """.stripMargin.replace("\r", "")

    val after =
      """
        |/**
        |  * Foos the given x, returning foo'ed x.
        |  *
        |  * @return Lorem ipsum dolor sit amet, consectetur adipiscing elit, sed do
        |  * eiusmod tempor incididunt ut labore et dolore magna aliqua.
        |  * @throws RuntimeException whenever it feels like it
        |  */
      """.stripMargin.replace("\r", "")

    doTextTest(before, after)
  }

  def testSCL3140_addBlankLineTag(): Unit = {
    getScalaSettings.SD_BLANK_LINE_AFTER_PARAMETERS_COMMENTS = true

    val before =
      """
        |/**
        |  * Foos the given x, returning foo'ed x.
        |  *
        |  * @param x Lorem ipsum dolor sit amet, consectetur adipiscing elit, sed do
        |  *          eiusmod tempor incididunt ut labore et dolore magna aliqua.
        |  * @param longParamName Lorem ipsum dolor sit amet, consectetur adipiscing elit, sed do
        |  *          eiusmod tempor incididunt ut labore et dolore magna aliqua.
        |  * @return Lorem ipsum dolor sit amet, consectetur adipiscing elit, sed do
        |  *         eiusmod tempor incididunt ut labore et dolore magna aliqua.
        |  */
        |def foo(x: Int, longParamName: Int): Int
      """.stripMargin.replace("\r", "")

    val after =
      """
        |/**
        |  * Foos the given x, returning foo'ed x.
        |  *
        |  * @param x             Lorem ipsum dolor sit amet, consectetur adipiscing elit, sed do
        |  *                      eiusmod tempor incididunt ut labore et dolore magna aliqua.
        |  * @param longParamName Lorem ipsum dolor sit amet, consectetur adipiscing elit, sed do
        |  *                      eiusmod tempor incididunt ut labore et dolore magna aliqua.
        |  *
        |  * @return Lorem ipsum dolor sit amet, consectetur adipiscing elit, sed do
        |  *         eiusmod tempor incididunt ut labore et dolore magna aliqua.
        |  */
        |def foo(x: Int, longParamName: Int): Int
      """.stripMargin.replace("\r", "")

    doTextTest(before, after)
  }

  def testSCL3140_removeBlankLines(): Unit = {
    getScalaSettings.SD_BLANK_LINE_BEFORE_TAGS = false

    val before =
      """
        |/**
        |  * Foos the given x, returning foo'ed x.
        |  *
        |  * @param x Lorem ipsum dolor sit amet, consectetur adipiscing elit, sed do
        |  *          eiusmod tempor incididunt ut labore et dolore magna aliqua.
        |  * @param longParamName Lorem ipsum dolor sit amet, consectetur adipiscing elit, sed do
        |  *          eiusmod tempor incididunt ut labore et dolore magna aliqua.
        |  *
        |  * @return Lorem ipsum dolor sit amet, consectetur adipiscing elit, sed do
        |  *         eiusmod tempor incididunt ut labore et dolore magna aliqua.
        |  */
        |def foo(x: Int, longParamName: Int): Int
      """.stripMargin.replace("\r", "")

    val after =
      """
        |/**
        |  * Foos the given x, returning foo'ed x.
        |  * @param x             Lorem ipsum dolor sit amet, consectetur adipiscing elit, sed do
        |  *                      eiusmod tempor incididunt ut labore et dolore magna aliqua.
        |  * @param longParamName Lorem ipsum dolor sit amet, consectetur adipiscing elit, sed do
        |  *                      eiusmod tempor incididunt ut labore et dolore magna aliqua.
        |  * @return Lorem ipsum dolor sit amet, consectetur adipiscing elit, sed do
        |  *         eiusmod tempor incididunt ut labore et dolore magna aliqua.
        |  */
        |def foo(x: Int, longParamName: Int): Int
      """.stripMargin.replace("\r", "")

    doTextTest(before, after)
  }

  def testSCL3140_preserveSpacesInTags(): Unit = {
    getScalaSettings.SD_PRESERVE_SPACES_IN_TAGS = true

    val before =
      """
        |/**
        |  * Foos the given x, returning foo'ed x.
        |  *
        |  * @param x             Lorem ipsum dolor sit amet, consectetur adipiscing elit, sed do
        |  *                      eiusmod tempor incididunt ut labore et dolore magna aliqua.
        |  * @param longParamName Lorem ipsum dolor sit amet, consectetur adipiscing elit, sed do
        |  *                      eiusmod tempor incididunt ut labore et dolore magna aliqua.
        |  * @return Lorem ipsum dolor sit amet, consectetur adipiscing elit, sed do
        |  *         eiusmod tempor incididunt ut labore et dolore magna aliqua.
        |  * @throws RuntimeException whenever it feels like it
        |  */
        |def foo(x: Int, longParamName: Int): Int
      """.stripMargin.replace("\r", "")

    val after =
      """
        |/**
        |  * Foos the given x, returning foo'ed x.
        |  *
        |  * @param x             Lorem ipsum dolor sit amet, consectetur adipiscing elit, sed do
        |  *                      eiusmod tempor incididunt ut labore et dolore magna aliqua.
        |  * @param longParamName Lorem ipsum dolor sit amet, consectetur adipiscing elit, sed do
        |  *                      eiusmod tempor incididunt ut labore et dolore magna aliqua.
        |  * @return Lorem ipsum dolor sit amet, consectetur adipiscing elit, sed do
        |  *         eiusmod tempor incididunt ut labore et dolore magna aliqua.
        |  * @throws RuntimeException whenever it feels like it
        |  */
        |def foo(x: Int, longParamName: Int): Int
      """.stripMargin.replace("\r", "")

    doTextTest(before, after)
  }

  def testSCL8313_1(): Unit = {

    getCommonSettings.METHOD_PARAMETERS_LPAREN_ON_NEXT_LINE = true
    getScalaSettings.USE_ALTERNATE_CONTINUATION_INDENT_FOR_PARAMS = true
    getCommonSettings.ALIGN_MULTILINE_PARAMETERS = false

    val before =
      """
        |class Foo(
        |  foo: Int,
        |  bar: Int) {
        |  def baz(
        |    foo2: Int,
        |    bar2: Int) = ???
        |}
      """.stripMargin.replace("\r", "")

    val after =
      """
        |class Foo(
        |    foo: Int,
        |    bar: Int) {
        |  def baz(
        |      foo2: Int,
        |      bar2: Int) = ???
        |}
      """.stripMargin.replace("\r", "")

    doTextTest(before, after)
  }

  def testSCL8313_2(): Unit = {
    getCommonSettings.METHOD_PARAMETERS_LPAREN_ON_NEXT_LINE = true
    getCommonSettings.METHOD_PARAMETERS_RPAREN_ON_NEXT_LINE = true
    getScalaSettings.USE_ALTERNATE_CONTINUATION_INDENT_FOR_PARAMS = true
    getCommonSettings.ALIGN_MULTILINE_PARAMETERS = false

    val before =
      """
        |class Foo
        |  (
        |  foo: Int,
        |  bar: Int
        |  ) {
        |  def baz
        |    (
        |    foo2: Int,
        |    bar2: Int
        |    ) = ???
        |}
      """.stripMargin.replace("\r", "")

    val after =
      """
        |class Foo
        |(
        |    foo: Int,
        |    bar: Int
        |) {
        |  def baz
        |  (
        |      foo2: Int,
        |      bar2: Int
        |  ) = ???
        |}
      """.stripMargin.replace("\r", "")

    doTextTest(before, after)
  }


  def testSCL9136_1(): Unit = {
    getCommonSettings.BRACE_STYLE = CommonCodeStyleSettings.NEXT_LINE

    val before =
      """
        |package outer {
        |
        |  class OuterClass {
        |    def foo = 42
        |  }
        |
        |  package inner {
        |
        |    class InnerClass {
        |      def bar = 42
        |    }
        |
        |  }
        |
        |}
      """.stripMargin.replace("\r", "")

    val after =
      """
        |package outer
        |{
        |
        |  class OuterClass {
        |    def foo = 42
        |  }
        |
        |  package inner
        |  {
        |
        |    class InnerClass {
        |      def bar = 42
        |    }
        |
        |  }
        |
        |}
      """.stripMargin.replace("\r", "")

    doTextTest(before, after)
  }

  def testSCL9136_2(): Unit = {
    getCommonSettings.BRACE_STYLE = CommonCodeStyleSettings.NEXT_LINE_SHIFTED2

    val before =
      """
        |package outer {
        |
        |  class OuterClass {
        |    def foo = 42
        |  }
        |
        |  package inner {
        |
        |    class InnerClass {
        |      def bar = 42
        |    }
        |
        |  }
        |
        |}
      """.stripMargin.replace("\r", "")

    val after =
      """
        |package outer
        |  {
        |
        |    class OuterClass {
        |      def foo = 42
        |    }
        |
        |    package inner
        |      {
        |
        |        class InnerClass {
        |          def bar = 42
        |        }
        |
        |      }
        |
        |  }
      """.stripMargin.replace("\r", "")

    doTextTest(before, after)
  }

  def testParameterlessScalaDocTag(): Unit = {
    val before =
      """
        |/**
        |  * @inheritdoc
        |  * @param resource The photo resource.
        |  *                 ara
        |  *                 agara
        |  * @return The saved photo.
        |  */
      """.stripMargin.replace("\r", "")

    val after =
      """
        |/**
        |  * @inheritdoc
        |  * @param resource The photo resource.
        |  *                 ara
        |  *                 agara
        |  * @return The saved photo.
        |  */
      """.stripMargin.replace("\r", "")

    doTextTest(before, after)
  }

>>>>>>> 48783b69
}<|MERGE_RESOLUTION|>--- conflicted
+++ resolved
@@ -931,8 +931,6 @@
 
     doTextTest(before, after)
   }
-<<<<<<< HEAD
-=======
 
   def testSCL9387(): Unit = {
     val before =
@@ -1572,5 +1570,4 @@
     doTextTest(before, after)
   }
 
->>>>>>> 48783b69
 }