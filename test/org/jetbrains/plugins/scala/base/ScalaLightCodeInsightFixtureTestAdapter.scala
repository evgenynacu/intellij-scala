package org.jetbrains.plugins.scala
package base

import com.intellij.openapi.command.CommandProcessor
import com.intellij.openapi.actionSystem.IdeActions
import com.intellij.codeInsight.folding.CodeFoldingManager
import com.intellij.testFramework.fixtures.{CodeInsightTestFixture, LightCodeInsightFixtureTestCase}
import com.intellij.codeInsight.generation.surroundWith.SurroundWithHandler
import com.intellij.lang.surroundWith.Surrounder
import org.jetbrains.plugins.scala.util.{TestUtils, ScalaToolsFactory}
import com.intellij.codeInspection.LocalInspectionTool
import collection.mutable.ListBuffer
import com.intellij.codeInsight.intention.IntentionAction
import scala.collection.mutable
import com.intellij.codeInsight.daemon.impl.HighlightInfo
import com.intellij.openapi.util.TextRange
import com.intellij.openapi.projectRoots.JavaSdk

/**
 * User: Dmitry Naydanov
 * Date: 3/5/12
 */

abstract class ScalaLightCodeInsightFixtureTestAdapter extends LightCodeInsightFixtureTestCase {
  protected val CARET_MARKER = ScalaLightCodeInsightFixtureTestAdapter.CARET_MARKER

  private var libLoader: ScalaLibraryLoader = null

  override protected def setUp() {
    super.setUp()

    libLoader = new ScalaLibraryLoader(myFixture.getProject, myFixture.getModule, rootPath = null,
      javaSdk = Some(JavaSdk.getInstance.createJdk("java sdk", TestUtils.getMockJdk, false)))

    libLoader.loadLibrary(TestUtils.DEFAULT_SCALA_SDK_VERSION)
  }

  protected def checkAfterSurroundWith(text: String, assumedText: String, surrounder: Surrounder, canSurround: Boolean) {
    myFixture.configureByText("dummy.scala", text)
    val scaladocSurroundDescriptor = ScalaToolsFactory.getInstance().createSurroundDescriptors().getSurroundDescriptors()(1)
    val selectionModel = myFixture.getEditor.getSelectionModel

    val elementsToSurround =
      scaladocSurroundDescriptor.getElementsToSurround(myFixture.getFile, selectionModel.getSelectionStart, selectionModel.getSelectionEnd)

    if (!canSurround) {
      assert(elementsToSurround == null || elementsToSurround.isEmpty, elementsToSurround.mkString("![", ",", "]!"))
    } else {
      assert(!elementsToSurround.isEmpty, "No elements to surround!")
      extensions.inWriteAction {
        SurroundWithHandler.invoke(myFixture.getProject, myFixture.getEditor, myFixture.getFile, surrounder)
      }
      myFixture.checkResult(assumedText)
    }
  }

  protected def checkTextHasNoErrors(text: String) {
    myFixture.configureByText("dummy.scala", text)
    CodeFoldingManager.getInstance(getProject).buildInitialFoldings(myFixture.getEditor)

    myFixture.testHighlighting(false, false, false, myFixture.getFile.getVirtualFile)
  }

  protected def checkTextHasNoErrors(text: String, annotation: String, inspectionsEnabled: Class[_ <: LocalInspectionTool]*) {
    import scala.collection.JavaConversions._

    myFixture.configureByText("dummy.scala", text)
    myFixture.enableInspections(inspectionsEnabled: _*)

    val caretIndex = text.indexOf(CARET_MARKER)
    val highlights: mutable.Buffer[HighlightInfo] = for {
      info <- myFixture.doHighlighting()
<<<<<<< HEAD
      if info.getDescription == annotation
=======
      if info.description == annotation
>>>>>>> 455f92a4
      if caretIndex == -1 || new TextRange(info.getStartOffset, info.getEndOffset).contains(caretIndex)
    } yield info
    val ranges = highlights.map(info => (info.startOffset, info.endOffset))
    assert(highlights.isEmpty, "Highlights with this errors at " + ranges.mkString("", ", ", "."))
  }

  protected def performTest(text: String, assumedText: String)(testBody: () => Unit) {
    val caretIndex = text.indexOf(CARET_MARKER)
    myFixture.configureByText("dummy.scala", text.replace(CARET_MARKER, ""))
    myFixture.getEditor.getCaretModel.moveToOffset(caretIndex)

    testBody()

    myFixture.checkResult(assumedText)
  }

  /**
   * Checks file text and caret position after type action
   *
   * @param text            Initial text. Must contain CARET_MARKER substring to specify caret position
   * @param assumedText     Reference text. May not contain CARET_MARKER (in this case caret position won't be checked)
   * @param charTyped       Char typed
   */
  protected def checkGeneratedTextAfterTyping(text: String, assumedText: String, charTyped: Char) {
    performTest(text, assumedText) {
      () => myFixture.`type`(charTyped)
    }
  }

  protected def checkGeneratedTextAfterBackspace(text: String, assumedText: String) {
    performTest(text, assumedText) {
      () =>
        CommandProcessor.getInstance.executeCommand(myFixture.getProject, new Runnable {
          def run() {
            myFixture.performEditorAction(IdeActions.ACTION_EDITOR_BACKSPACE)
          }
        }, "", null)
    }
  }

  protected def checkGeneratedTextAfterEnter(text: String, assumedText: String) {
    performTest(text, assumedText) {
      () =>
        CommandProcessor.getInstance().executeCommand(myFixture.getProject, new Runnable {
          def run() {
            myFixture.performEditorAction(IdeActions.ACTION_EDITOR_ENTER)
          }
        }, "", null)
    }
  }

  /**
   * Checks selected text has error
   *
   * @param text                File text, must contain SELECTION_START and SELECTION_END markers.
   * @param annotation          Error message
   * @param inspectionsEnabled  Enabled inspections
   */
  protected def checkTextHasError(text: String, annotation: String, inspectionsEnabled: Class[_ <: LocalInspectionTool]*) {
    import scala.collection.JavaConversions._

    myFixture.configureByText("dummy.scala", text)
    myFixture.enableInspections(inspectionsEnabled: _*)
    val selectionModel = myFixture.getEditor.getSelectionModel
    val selectionStart = selectionModel.getSelectionStart
    val selectionEnd = selectionModel.getSelectionEnd

    val withRightDescription = myFixture.doHighlighting().filter(info => info.getDescription == annotation)
    assert(!withRightDescription.isEmpty, "No highlightings with such description: " + annotation)

    val ranges = withRightDescription.map(info => (info.getStartOffset, info.getEndOffset))
    val message = "Highlights with this description are at " + ranges.mkString(" ") + ", but has to be at " + (selectionStart, selectionEnd)
    assert(withRightDescription.exists(info => info.getStartOffset == selectionStart && info.getEndOffset == selectionEnd), message)

  }

  /**
   * Checks quick fix's result. If caret position is specified, chooses only appropriate fix.
   *
   * @param text                 File text before fix invocation
   * @param assumedStub          File text after fix invocation
   * @param quickFixHint         Fix's to perform hint
   * @param inspectionsEnabled   Enabled inspections
   */
  protected def testQuickFix(text: String, assumedStub: String, quickFixHint: String, inspectionsEnabled: Class[_ <: LocalInspectionTool]*) {
    import scala.collection.JavaConversions._

    myFixture.configureByText("dummy.scala", text)
    myFixture.enableInspections(inspectionsEnabled: _*)

    val actions = new ListBuffer[IntentionAction]
    val caretIndex = text.indexOf(CARET_MARKER)
    def checkCaret(startOffset: Int, endOffset: Int): Boolean = {
      if (caretIndex < 0) true
      else startOffset <= caretIndex && endOffset >= caretIndex
    }
    myFixture.doHighlighting().foreach(info =>
      if (info != null && info.quickFixActionRanges != null && checkCaret(info.getStartOffset, info.getEndOffset))
        actions ++= (for (pair <- info.quickFixActionRanges if pair != null) yield pair.getFirst.getAction))

    assert(!actions.isEmpty, "There is no available fixes.")

    actions.find(_.getText == quickFixHint) match {
      case Some(action) =>
        CommandProcessor.getInstance().executeCommand(myFixture.getProject, new Runnable {
          def run() {
            extensions.inWriteAction {
              action.invoke(myFixture.getProject, myFixture.getEditor, myFixture.getFile)
            }
          }
        }, "", null)
        myFixture.checkResult(assumedStub, /*stripTrailingSpaces = */true)
      case _ => assert(false, "There is no fixes with such hint.")
    }
  }

  protected override def tearDown() {
    libLoader.clean()
    super.tearDown()
  }
}

object ScalaLightCodeInsightFixtureTestAdapter {
  val CARET_MARKER = CodeInsightTestFixture.CARET_MARKER
}
<|MERGE_RESOLUTION|>--- conflicted
+++ resolved
@@ -70,11 +70,7 @@
     val caretIndex = text.indexOf(CARET_MARKER)
     val highlights: mutable.Buffer[HighlightInfo] = for {
       info <- myFixture.doHighlighting()
-<<<<<<< HEAD
-      if info.getDescription == annotation
-=======
       if info.description == annotation
->>>>>>> 455f92a4
       if caretIndex == -1 || new TextRange(info.getStartOffset, info.getEndOffset).contains(caretIndex)
     } yield info
     val ranges = highlights.map(info => (info.startOffset, info.endOffset))
