package org.jetbrains.plugins.scala.annotator

import com.intellij.psi.PsiFileFactory
import org.intellij.lang.annotations.Language
import org.jetbrains.plugins.scala.ScalaFileType
import org.jetbrains.plugins.scala.base.ScalaLightPlatformCodeInsightTestCaseAdapter
import org.jetbrains.plugins.scala.lang.psi.api.ScalaFile
import org.jetbrains.plugins.scala.project.settings.ScalaCompilerConfiguration
import org.junit.Assert

/**
 * Author: Svyatoslav Ilinskiy
 * Date: 6/15/15
 */
class SingleAbstractMethodTest extends ScalaLightPlatformCodeInsightTestCaseAdapter {
  protected override def setUp() {
    super.setUp()

    val defaultProfile = ScalaCompilerConfiguration.instanceIn(getProjectAdapter).defaultProfile
    val newSettings = defaultProfile.getSettings
    newSettings.experimental = true
    defaultProfile.setSettings(newSettings)
  }

  def testBasicGenerics() {
    val code =
      """
        |trait Blargle[T] {
        |  def blargle(a: T): Unit
        |}
        |def foo(a: Blargle[String]) = a.blargle("10")
        |foo(x => println(x.charAt(0)))
      """.stripMargin
    checkCodeHasNoErrors(code)
  }

  def testTypeInference() {
    val code =
      """
        | abstract class Foo {
        |   def bar(i: Int, j: String)
        | }
        |
        | val b: Foo = (i, j) => println(i + j.charAt(0))
      """.stripMargin
    checkCodeHasNoErrors(code)
  }

  def testFunctionSAM() {
    val code =
      """
        |def z() = println()
        |val y: Runnable = z
      """.stripMargin
    checkCodeHasNoErrors(code)
  }

  def testFunctionNegOne() {
    val code =
      """
        |def z(): Unit = println()
        |val y: Runnable = z()
      """.stripMargin
    assertMatches(messages(code)) {
      case Error("z()", typeMismatch()) :: Error("z()", doesNotConform()):: Nil =>
    }
  }

  def testFunctionNegTwo() {
    val code =
      """
        |def z: Unit = println()
        |val y: Runnable = z
      """.stripMargin
    assertMatches(messages(code)) {
      case Error("z", typeMismatch()) :: Error("z", doesNotConform()) :: Nil =>
    }
  }

  def testFunctionNegThree() {
    val code =
      """
        |def z(): Unit = println()
        |val x = z
        |val y: Runnable = x
      """.stripMargin
    assertMatches(messages(code)) {
      case Error("x", typeMismatch()) :: Error("x", doesNotConform()) :: Nil =>
    }
  }

  def testSCL7686(): Unit = {
    val code =
      """
        |trait FI { def apply(idx: Int): String }
        |val a: FI = x => "result: " + x.toString
        |println(a(5))
      """.stripMargin
    checkCodeHasNoErrors(code)
  }

  def testUnderscoreOne() {
    val code =
      """
        |trait Foo { def bar(i: Int, s: String): String }
        |val f: Foo = _ + _
      """.stripMargin
    checkCodeHasNoErrors(code)
  }

  def testUnderscoreTwo() {
    val code =
      """
        |trait Foo { def bar(s: String): String }
        |val i: Foo = _.charAt(0).toString
      """.stripMargin
    checkCodeHasNoErrors(code)
  }

  def testSimpleNeg() {
    val code =
      """
        |trait Foo { def blargle(i: Int): Unit }
        |val f: Foo = s => println(s.charAt(0))
      """.stripMargin
    assertMatches(messages(code)) {
      case Error("charAt", cannotResolveSymbol()) :: Nil =>
    }
  }

  def testSimpleNegWrongReturnType() {
    val code =
      """
        |object T {
        |  trait Blergh { def apply(i: Int): String }
        |  ((j: Int) => j): Blergh
        |}
      """.stripMargin
    assertMatches(messages(code)) {
      case Error("((j: Int) => j)", typeMismatch()) :: Error("((j: Int) => j)", doesNotConform()) ::
        Error("j", doesNotConform()) :: Nil =>
    }
  }

  def testSimpleNegWrongParamNumber() {
    val code =
      """
        |object T {
        |  trait Blargle { def apply(i: Int, j: String): String }
        |  ((i: Int) => "aaa"): Blargle
        |}
      """.stripMargin
    assertMatches(messages(code)) {
      case Error("((i: Int) => \"aaa\")", typeMismatch()) :: Error("((i: Int) => \"aaa\")", doesNotConform()) :: Nil =>
    }
  }

  def testSimpleNegWrongParamType() {
    val code =
      """
        |object T {
        |  trait Blargle { def apply(i: Int, j: String): String }
        |  ((i: Int, j: Int) => "aaa"): Blargle
        |}
      """.stripMargin
    assertMatches(messages(code)) {
      case Error("((i: Int, j: Int) => \"aaa\")", typeMismatch()) :: Error("((i: Int, j: Int) => \"aaa\")", doesNotConform()) :: Nil =>
    }
  }

  def testSimpleNegRightParamWrongReturn() {
    val code =
      """
        |object T {
        |  trait Blergh { def apply(i: Int): String }
        |  (j => j): Blergh
        |}
      """.stripMargin
    assertMatches(messages(code)) {
      case Error("(j => j)", typeMismatch()) :: Error("(j => j)", doesNotConform()) :: Error("j", doesNotConform()) :: Nil =>

    }
  }

  def testConstructorWithArgs() {
    val code =
      """
        |abstract class Foo(s: String) { def a(): String }
        |val f: Foo = () => ""
      """.stripMargin
    assertMatches(messages(code)) {
      case Error("() => \"\"", typeMismatch()) :: Nil =>
    }
  }

  def testImplicitConversionWithSAM() {
    val code =
      """
        |import scala.language.implicitConversions
        |object T {
        |  trait Foo {
        |    def bar(): Int
        |  }
        |
        |  val i: Foo = () => 2
        |
        |  implicit def FooToString(f: Foo): String = f.bar().toString
        |  wantFoo(i)
        |  wantString(i)
        |  wantFoo(() => 4)
        |  wantString(() => 3)
        |  def wantFoo(f: Foo) = println(f.bar())
        |  def wantString(s: String) = println(s)
        |}
        |
      """.stripMargin
    assertMatches(messages(code)) {
      case Error("() => 3", typeMismatch()) :: Error("wantString", cannotResolveReference()) :: Nil =>
    }
  }

  def testUnimplementedWithSAM(): Unit = {
    val code =
      """
        |abstract class Foo { def a(): String }
        |val f: Foo = () => ???
      """.stripMargin
    checkCodeHasNoErrors(code)
  }

  def testConformance(): Unit = {
    val code =
      """
        |trait SAAM {
        |  def sam(s: String): Object
        |}
        |val s: SAAM = (i: Object) => ""
      """.stripMargin
    checkCodeHasNoErrors(code)
  }

  def testConformanceNeg(): Unit = {
    val code =
      """
        |trait SAAM {
        |  def sam(s: Object): Object
        |}
        |val s: SAAM = (i: String) => i
      """.stripMargin
    assertMatches(messages(code)) {
      case Error("(i: String) => i", typeMismatch()) :: Nil =>
    }
  }

  def testSimpleThreadRunnable(): Unit = {
    val code = "new Thread(() => println()).run()"
    checkCodeHasNoErrors(code)
  }

  def testValueDiscarding(): Unit = {
    val code =
      """
        |def goo(r: Runnable) = 2
        |
        |
        |goo(() => {1 + 1})
      """.stripMargin
    checkCodeHasNoErrors(code)
<<<<<<< HEAD
=======
  }

  def testJavaGenerics(): Unit = {
    val code =
      """
        |import java.util.concurrent.FutureTask
        |
        |new FutureTask[String](() => "hi")
      """.stripMargin
    checkCodeHasNoErrors(code)
>>>>>>> c5ea28b3
  }

  def checkCodeHasNoErrors(code: String) {
    assertMatches(messages(code)) {
      case Nil =>
    }
  }

  def messages(code: String): List[Message] = {
    val annotator = new ScalaAnnotator() {}
    val mock = new AnnotatorHolderMock

    val parse: ScalaFile = parseText(code)

    parse.depthFirst.foreach(annotator.annotate(_, mock))

    mock.errorAnnotations.filter {
      case Error(_, null) => false
      case _ => true
    }
  }

  def assertMatches[T](actual: T)(pattern: PartialFunction[T, Unit]) {
    Assert.assertTrue("actual: " + actual.toString, pattern.isDefinedAt(actual))
  }

  def parseText(@Language("Scala") s: String): ScalaFile = {
    PsiFileFactory.getInstance(getProjectAdapter)
      .createFileFromText("foo" + ScalaFileType.DEFAULT_EXTENSION, ScalaFileType.SCALA_FILE_TYPE, s)
      .asInstanceOf[ScalaFile]
  }

  val cannotResolveSymbol = ContainsPattern("Cannot resolve symbol")
  val doesNotConform = ContainsPattern("doesn't conform to expected type")
  val typeMismatch = ContainsPattern("Type mismatch")
  val cannotResolveReference = ContainsPattern("Cannot resolve reference")

  case class ContainsPattern(fr: String) {
    def unapply(s: String) = s.contains(fr)
  }
}
<|MERGE_RESOLUTION|>--- conflicted
+++ resolved
@@ -266,8 +266,6 @@
         |goo(() => {1 + 1})
       """.stripMargin
     checkCodeHasNoErrors(code)
-<<<<<<< HEAD
-=======
   }
 
   def testJavaGenerics(): Unit = {
@@ -278,7 +276,6 @@
         |new FutureTask[String](() => "hi")
       """.stripMargin
     checkCodeHasNoErrors(code)
->>>>>>> c5ea28b3
   }
 
   def checkCodeHasNoErrors(code: String) {
