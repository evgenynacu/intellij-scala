--- conflicted
+++ resolved
@@ -558,8 +558,6 @@
     checkCodeHasNoErrors(code)
   }
 
-<<<<<<< HEAD
-=======
   def testSAMNumericWidening(): Unit = {
     val code =
       """
@@ -608,7 +606,6 @@
     checkCodeHasNoErrors(code)
   }
 
->>>>>>> 48783b69
   def checkCodeHasNoErrors(scalaCode: String, javaCode: Option[String] = None) {
     assertMatches(messages(scalaCode, javaCode)) {
       case Nil =>
