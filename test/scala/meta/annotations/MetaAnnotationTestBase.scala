package scala.meta.annotations

import java.io.File

import com.intellij.ProjectTopics
import com.intellij.compiler.server.BuildManager
import com.intellij.openapi.editor.markup.GutterIconRenderer
import com.intellij.openapi.module.{JavaModuleType, Module}
import com.intellij.openapi.project.Project
import com.intellij.openapi.projectRoots.ProjectJdkTable
import com.intellij.openapi.roots.{ModuleRootEvent, ModuleRootListener}
import com.intellij.openapi.util.io.FileUtil
import com.intellij.psi.PsiElement
import com.intellij.psi.util.PsiTreeUtil
import com.intellij.testFramework.fixtures.JavaCodeInsightFixtureTestCase
import com.intellij.testFramework.{PsiTestUtil, VfsTestUtil}
import org.jetbrains.plugins.scala.base.DisposableScalaLibraryLoader
import org.jetbrains.plugins.scala.base.libraryLoaders.LibraryLoader
import org.jetbrains.plugins.scala.debugger.{CompilationCache, ScalaVersion}
import org.jetbrains.plugins.scala.extensions.{PsiElementExt, inWriteAction}
import org.jetbrains.plugins.scala.lang.psi.api.base.ScReferenceElement
import org.jetbrains.plugins.scala.lang.psi.api.statements.ScAnnotationsHolder
import org.jetbrains.plugins.scala.lang.psi.api.toplevel.typedef.ScTypeDefinition
import org.jetbrains.plugins.scala.lang.psi.{ScalaPsiElement, ScalaPsiUtil}
import org.jetbrains.plugins.scala.project.ModuleExt
import org.jetbrains.plugins.scala.project.settings.ScalaCompilerConfiguration
import org.jetbrains.plugins.scala.util.TestUtils
import org.junit.Assert

import scala.meta.ScalaMetaLibrariesOwner.MetaBaseLoader
import scala.meta.{Compilable, ScalaMetaLibrariesOwner}

abstract class MetaAnnotationTestBase extends JavaCodeInsightFixtureTestCase with ScalaMetaLibrariesOwner with Compilable {

  import MetaAnnotationTestBase._

  override implicit def project: Project = getProject
  override implicit protected def module: Module = metaModule
  var metaModule: Module = _
  override def rootProject = getProject
  override def rootModule = myModule

  private lazy val metaDirectory = inWriteAction {
    val baseDir = project.getBaseDir
    baseDir.findChild("meta") match {
      case null => baseDir.createChildDirectory(null, "meta")
      case directory => directory
    }
  }

  override protected def getTestDataPath: String = TestUtils.getTestDataPath + "/scalameta"

  override def librariesLoaders: Seq[LibraryLoader] =
    Seq(new DisposableScalaLibraryLoader()) ++ additionalLibraries

  override def setUp(): Unit = {
    super.setUp()

    val project = getProject
    project.getMessageBus
      .connect(getTestRootDisposable)
      .subscribe(ProjectTopics.PROJECT_ROOTS, new ModuleRootListener {
        override def rootsChanged(event: ModuleRootEvent) {
          BuildManager.getInstance.clearState(project)
        }
      })

    metaModule = PsiTestUtil.addModule(project, JavaModuleType.getModuleType, "meta", metaDirectory)
    addRoots(metaModule)
    addRoots(myModule)
    setUpLibraries()

    inWriteAction {
      val modifiableRootModel = myModule.modifiableModel
      modifiableRootModel.addModuleOrderEntry(metaModule)
      modifiableRootModel.commit()
    }
  }

<<<<<<< HEAD
  override def tearDown(): Unit = try {
    tearDownLibraries()

    inWriteAction {
      val jdkTable = ProjectJdkTable.getInstance()
      jdkTable.getAllJdks.foreach(jdkTable.removeJdk)
    }
  } finally {
=======
  override def tearDown(): Unit = {
    tearDownLibraries()
    metaModule = null
>>>>>>> 345847e0
    super.tearDown()
  }

  protected def compileMetaSource(source: String = FileUtil.loadFile(new File(getTestDataPath, s"${getTestName(false)}.scala"))): List[String] = {
    addMetaSource(source)
    val cache = new CompilationCache(metaModule, Seq(version.major, ScalaMetaLibrariesOwner.metaVersion))
    cache.withModuleOutputCache(List[String]()) {
      setUpCompiler
      enableParadisePlugin()
      runMake()
    }
  }

  protected def compileAnnotBody(body: String) = compileMetaSource(mkAnnot(annotName, body))

  protected def addMetaSource(source: String = FileUtil.loadFile(new File(getTestDataPath, s"${getTestName(false)}.scala"))): Unit = {
    VfsTestUtil.createFile(metaDirectory, "meta.scala", source)
  }

  protected def enableParadisePlugin(): Unit = {
    val profile = ScalaCompilerConfiguration.instanceIn(project).defaultProfile
    val settings = profile.getSettings
    settings.plugins :+= MetaParadiseLoader()(metaModule).path
    profile.setSettings(settings)
  }


  protected def checkExpansionEquals(code: String, expectedExpansion: String): Unit = {
    import scala.meta.intellij.psiExt._
    myFixture.configureByText(s"Usage${getTestName(false)}.scala", code)
    val holder = ScalaPsiUtil.getParentOfType(elementAtCaret, classOf[ScAnnotationsHolder]).asInstanceOf[ScAnnotationsHolder]
    holder.getMetaExpansion match {
      case Right(tree) => Assert.assertEquals(expectedExpansion, tree.toString())
      case Left(reason) if reason.nonEmpty => Assert.fail(reason)
      case Left("") => Assert.fail("Expansion was empty - did annotation even run?")
    }
  }

  protected def getGutter: GutterIconRenderer = {
    val gutters = myFixture.findAllGutters()
    Assert.assertEquals("Wrong number of gutters", 1, gutters.size())
    gutters.get(0).asInstanceOf[GutterIconRenderer]
  }

  protected def createFile(text: String): Unit = myFixture.configureByText(s"$testClassName.scala", text)

  // because getElementAtCaret from fixture forces resolve and we don't want that
  protected def elementAtCaret = PsiTreeUtil.getParentOfType(myFixture.getFile.findElementAt(myFixture.getCaretOffset-1), classOf[ScalaPsiElement])
  protected def refAtCaret = elementAtCaret match {
    case ref: ScReferenceElement => ref
    case other: PsiElement => PsiTreeUtil.getParentOfType(other, classOf[ScReferenceElement])
  }
  protected def annotName: String = s"a_${getTestName(true)}".toLowerCase
  protected def testClassName: String = getTestName(false)
  protected def testClass: ScTypeDefinition =  myFixture.getFile.getChildren
    .flatMap(_.depthFirst().collectFirst{case c: ScTypeDefinition if c.name == testClassName => c})
    .headOption
    .getOrElse{Assert.fail(s"Class $testClassName not found"); throw new RuntimeException}
  protected val tq = "\"\"\""
}

object MetaAnnotationTestBase {

  private case class MetaParadiseLoader()(implicit val module: Module) extends MetaBaseLoader {
    override val name: String = "paradise"
    override val version: String = "3.0.0-M10" // FIXME version from buildinfo

    override protected def folder(implicit version: ScalaVersion): String =
      s"${name}_${version.minor}"

    override def path(implicit version: ScalaVersion): String = super.path

    override def init(implicit version: ScalaVersion): Unit = {}
  }

  def mkAnnot(name: String, body: String): String = {
    s"""
       |import scala.meta._
       |class $name extends scala.annotation.StaticAnnotation {
       |  inline def apply(defn: Any): Any = meta {
       |    $body
       |  }
       |}
     """.stripMargin
  }


}<|MERGE_RESOLUTION|>--- conflicted
+++ resolved
@@ -34,7 +34,7 @@
 
   import MetaAnnotationTestBase._
 
-  override implicit def project: Project = getProject
+  override implicit lazy val project: Project = getProject
   override implicit protected def module: Module = metaModule
   var metaModule: Module = _
   override def rootProject = getProject
@@ -77,7 +77,6 @@
     }
   }
 
-<<<<<<< HEAD
   override def tearDown(): Unit = try {
     tearDownLibraries()
 
@@ -86,11 +85,7 @@
       jdkTable.getAllJdks.foreach(jdkTable.removeJdk)
     }
   } finally {
-=======
-  override def tearDown(): Unit = {
-    tearDownLibraries()
     metaModule = null
->>>>>>> 345847e0
     super.tearDown()
   }
 
