package org.jetbrains.plugins.scala.settings;

import com.intellij.openapi.application.ApplicationBundle;
import com.intellij.openapi.fileTypes.FileType;
import com.intellij.openapi.project.Project;
import com.intellij.ui.components.JBList;
import org.jetbrains.annotations.NotNull;
import org.jetbrains.plugins.scala.ScalaFileType;
import org.jetbrains.plugins.scala.settings.uiControls.DependencyAwareInjectionSettings;
import org.jetbrains.plugins.scala.settings.uiControls.ScalaUiWithDependency;

import javax.swing.*;
import java.awt.*;
import java.util.Arrays;

/**
 * User: Alexander Podkhalyuzin
 * Date: 30.07.2008
 */
public class ScalaProjectSettingsPanel {
  public final static String INJECTION_SETTINGS_NAME = "DependencyAwareInjectionSettings";
  
  private JPanel myPanel;
  private JSpinner classCountSpinner;
  private JCheckBox addImportStatementInCheckBox;
  private JCheckBox searchAllSymbolsIncludeCheckBox;
  private JCheckBox enableConversionOnCopyCheckBox;
  private JCheckBox donTShowDialogCheckBox;
  private JCheckBox addFullQualifiedImportsCheckBox;
  private JCheckBox sortImportsCheckBox;
  private JCheckBox showImplicitConversionsInCheckBox;
  private JCheckBox myResolveToAllClassesCheckBox;
  private JCheckBox showArgumentsToByNameParametersCheckBox;
  private JCheckBox includeBlockExpressionsExpressionsCheckBox;
  private JCheckBox includeLiteralsCheckBox;
  private JCheckBox treatDocCommentAsBlockComment;
  private JCheckBox importMembersUsingUnderscoreCheckBox;
  private JCheckBox myDisableLanguageInjection;
  private JCheckBox myDisablei18n;
  private JCheckBox useScalaClassesPriorityCheckBox;
  private JComboBox collectionHighlightingChooser;
  private JCheckBox importTheShortestPathCheckBox;
  private JPanel myImportsWithPrefixPanel;
  private JSpinner shiftSpinner;
  private JPanel injectionJPanel;
  private JSpinner outputSpinner;
  private JSpinner implicitParametersSearchDepthSpinner;
  private JCheckBox myDontCacheCompound;
<<<<<<< HEAD
  private JTextField myBasePackage;
=======
  private JCheckBox runWorksheetInTheCheckBox;
>>>>>>> b6519973
  private ScalaUiWithDependency.ComponentWithSettings injectionPrefixTable;
  private JBList referencesWithPrefixList;
  private DefaultListModel myReferencesWithPrefixModel;
  private Project myProject;

  public ScalaProjectSettingsPanel(Project project) {
    myProject = project;
    classCountSpinner.setModel(new SpinnerNumberModel(1, 1, null, 1));
    shiftSpinner.setModel(new SpinnerNumberModel(80, 40, null, 10));
    outputSpinner.setModel(new SpinnerNumberModel(35, 1, null, 1));
    referencesWithPrefixList = new JBList();
    JPanel panel = ScalaProjectSettingsUtil.getPatternListPanel(myPanel, referencesWithPrefixList,
        "Add pattern to use appropriate classes only with prefix", "Use References With Prefix:");
    myImportsWithPrefixPanel.add(panel, BorderLayout.CENTER);
    
    ScalaUiWithDependency[] deps = DependencyAwareInjectionSettings.EP_NAME.getExtensions();
    for (ScalaUiWithDependency uiWithDependency : deps) {
      if (INJECTION_SETTINGS_NAME.equals(uiWithDependency.getName())) {
        injectionPrefixTable = uiWithDependency.createComponent(injectionJPanel);
        break;
      }
    }
    if (injectionPrefixTable == null) injectionPrefixTable = new ScalaUiWithDependency.NullComponentWithSettings();

    referencesWithPrefixList.getEmptyText().setText(ApplicationBundle.message("exclude.from.imports.no.exclusions"));
    setSettings();
  }

  public String[] getPrefixPackages() {
    String[] prefixPackages = new String[myReferencesWithPrefixModel.size()];
    for (int i = 0; i < myReferencesWithPrefixModel.size(); i++) {
      prefixPackages[i] = (String)myReferencesWithPrefixModel.elementAt(i);
    }
    Arrays.sort(prefixPackages);
    return prefixPackages;
  }

  @NotNull
  protected FileType getFileType() {
    return ScalaFileType.SCALA_FILE_TYPE;
  }

  public void apply() {
    if (!isModified()) return;

    final ScalaProjectSettings scalaProjectSettings = ScalaProjectSettings.getInstance(myProject);
    
    scalaProjectSettings.setBasePackage(myBasePackage.getText());
    scalaProjectSettings.setAddImportMostCloseToReference(addImportStatementInCheckBox.isSelected());
    scalaProjectSettings.setAddFullQualifiedImports(addFullQualifiedImportsCheckBox.isSelected());
    scalaProjectSettings.setSortImports(sortImportsCheckBox.isSelected());
    scalaProjectSettings.setImplicitParametersSearchDepth((Integer) implicitParametersSearchDepthSpinner.getValue());
    scalaProjectSettings.setClassCountToUseImportOnDemand((Integer) classCountSpinner.getValue());
    scalaProjectSettings.setShift((Integer) shiftSpinner.getValue());
    scalaProjectSettings.setOutputLimit((Integer) outputSpinner.getValue());
    scalaProjectSettings.setInProcessMode(runWorksheetInTheCheckBox.isSelected());
    scalaProjectSettings.setImportMembersUsingUnderScore(importMembersUsingUnderscoreCheckBox.isSelected());

    scalaProjectSettings.setSearchAllSymbols(searchAllSymbolsIncludeCheckBox.isSelected());
    scalaProjectSettings.setEnableJavaToScalaConversion(enableConversionOnCopyCheckBox.isSelected());
    scalaProjectSettings.setDontShowConversionDialog(donTShowDialogCheckBox.isSelected());
    scalaProjectSettings.setTreatDocCommentAsBlockComment(treatDocCommentAsBlockComment.isSelected());

    scalaProjectSettings.setShowImplisitConversions(showImplicitConversionsInCheckBox.isSelected());
    scalaProjectSettings.setShowArgumentsToByNameParams(showArgumentsToByNameParametersCheckBox.isSelected());
    scalaProjectSettings.setIncludeBlockExpressions(includeBlockExpressionsExpressionsCheckBox.isSelected());
    scalaProjectSettings.setIncludeLiterals(includeLiteralsCheckBox.isSelected());

    scalaProjectSettings.setIgnorePerformance(myResolveToAllClassesCheckBox.isSelected());
    scalaProjectSettings.setDisableLangInjection(myDisableLanguageInjection.isSelected());
    scalaProjectSettings.setDisableI18N(myDisablei18n.isSelected());
    scalaProjectSettings.setDontCacheCompoundTypes(myDontCacheCompound.isSelected());
    scalaProjectSettings.setScalaPriority(useScalaClassesPriorityCheckBox.isSelected());
    scalaProjectSettings.setCollectionTypeHighlightingLevel(collectionHighlightingChooser.getSelectedIndex());
    scalaProjectSettings.setImportShortestPathForAmbiguousReferences(importTheShortestPathCheckBox.isSelected());
    scalaProjectSettings.setImportsWithPrefix(getPrefixPackages());
    injectionPrefixTable.saveSettings(scalaProjectSettings);
  }

  @SuppressWarnings({"ConstantConditions", "RedundantIfStatement"})
  public boolean isModified() {

    final ScalaProjectSettings scalaProjectSettings = ScalaProjectSettings.getInstance(myProject);

    if (!scalaProjectSettings.getBasePackage().equals(
        myBasePackage.getText())) return true;
    if (scalaProjectSettings.isShowImplisitConversions() !=
        showImplicitConversionsInCheckBox.isSelected()) return true;
    if (scalaProjectSettings.isShowArgumentsToByNameParams() !=
        showArgumentsToByNameParametersCheckBox.isSelected()) return true;
    if (scalaProjectSettings.isIncludeBlockExpressions() !=
        includeBlockExpressionsExpressionsCheckBox.isSelected()) return true;
    if (scalaProjectSettings.isIncludeLiterals() !=
        includeLiteralsCheckBox.isSelected()) return true;

    if (scalaProjectSettings.getImplicitParametersSearchDepth() !=
        (Integer) implicitParametersSearchDepthSpinner.getValue()) return true;
    if (scalaProjectSettings.getClassCountToUseImportOnDemand() !=
        (Integer) classCountSpinner.getValue()) return true;
    if (scalaProjectSettings.getShift() !=
        (Integer) shiftSpinner.getValue()) return true;
    if (scalaProjectSettings.getOutputLimit() !=
        (Integer) outputSpinner.getValue()) return true;
    if (scalaProjectSettings.isInProcessMode() != 
        runWorksheetInTheCheckBox.isSelected()) return true;
    if (scalaProjectSettings.isAddImportMostCloseToReference() !=
        addImportStatementInCheckBox.isSelected()) return true;
    if (scalaProjectSettings.isAddFullQualifiedImports() !=
        addFullQualifiedImportsCheckBox.isSelected()) return true;
    if (scalaProjectSettings.isSortImports() !=
        sortImportsCheckBox.isSelected()) return true;
    if (scalaProjectSettings.isImportMembersUsingUnderScore() !=
        importMembersUsingUnderscoreCheckBox.isSelected()) return true;

    if (scalaProjectSettings.isSearchAllSymbols() !=
        searchAllSymbolsIncludeCheckBox.isSelected()) return true;
    if (scalaProjectSettings.isEnableJavaToScalaConversion() !=
        enableConversionOnCopyCheckBox.isSelected()) return true;
    if (scalaProjectSettings.isDontShowConversionDialog() !=
        donTShowDialogCheckBox.isSelected()) return true;
    if (scalaProjectSettings.isTreatDocCommentAsBlockComment() !=
        treatDocCommentAsBlockComment.isSelected()) return true;
    if (scalaProjectSettings.isImportShortestPathForAmbiguousReferences() !=
        importTheShortestPathCheckBox.isSelected()) return true;

    if (scalaProjectSettings.isIgnorePerformance() != myResolveToAllClassesCheckBox.isSelected())
      return true;

    if (scalaProjectSettings.isDisableLangInjection() != myDisableLanguageInjection.isSelected())
      return true;

    if (scalaProjectSettings.isDisableI18N() != myDisablei18n.isSelected())
      return true;

    if (scalaProjectSettings.isDontCacheCompoundTypes() != myDontCacheCompound.isSelected()) return true;

    if (scalaProjectSettings.isScalaPriority() != useScalaClassesPriorityCheckBox.isSelected())
      return true;

    if (scalaProjectSettings.getCollectionTypeHighlightingLevel() !=
        collectionHighlightingChooser.getSelectedIndex()) return true;

    if (!Arrays.deepEquals(scalaProjectSettings.getImportsWithPrefix(), getPrefixPackages())) return true;
    
    if (injectionPrefixTable.isModified(scalaProjectSettings)) return true;

    return false;
  }

  public JComponent getPanel() {
    return myPanel;
  }

  protected void resetImpl() {
    setSettings();
  }

  private void setSettings() {
    final ScalaProjectSettings scalaProjectSettings = ScalaProjectSettings.getInstance(myProject);
    
    setValue(myBasePackage, scalaProjectSettings.getBasePackage());
    setValue(addImportStatementInCheckBox, scalaProjectSettings.isAddImportMostCloseToReference());
    setValue(addFullQualifiedImportsCheckBox, scalaProjectSettings.isAddFullQualifiedImports());
    setValue(sortImportsCheckBox, scalaProjectSettings.isSortImports());
    setValue(implicitParametersSearchDepthSpinner, scalaProjectSettings.getImplicitParametersSearchDepth());
    setValue(classCountSpinner, scalaProjectSettings.getClassCountToUseImportOnDemand());
    setValue(shiftSpinner, scalaProjectSettings.getShift());
    setValue(outputSpinner, scalaProjectSettings.getOutputLimit());
    setValue(runWorksheetInTheCheckBox, scalaProjectSettings.isInProcessMode());
    setValue(importMembersUsingUnderscoreCheckBox, scalaProjectSettings.isImportMembersUsingUnderScore());

    setValue(searchAllSymbolsIncludeCheckBox, scalaProjectSettings.isSearchAllSymbols());
    setValue(enableConversionOnCopyCheckBox, scalaProjectSettings.isEnableJavaToScalaConversion());
    setValue(donTShowDialogCheckBox, scalaProjectSettings.isDontShowConversionDialog());
    setValue(treatDocCommentAsBlockComment, scalaProjectSettings.isTreatDocCommentAsBlockComment());

    setValue(showImplicitConversionsInCheckBox, scalaProjectSettings.isShowImplisitConversions());
    setValue(showArgumentsToByNameParametersCheckBox, scalaProjectSettings.isShowArgumentsToByNameParams());
    setValue(includeBlockExpressionsExpressionsCheckBox, scalaProjectSettings.isIncludeBlockExpressions());
    setValue(includeLiteralsCheckBox, scalaProjectSettings.isIncludeLiterals());

    setValue(myResolveToAllClassesCheckBox, scalaProjectSettings.isIgnorePerformance());

    setValue(myDisableLanguageInjection, scalaProjectSettings.isDisableLangInjection());
    setValue(myDisablei18n, scalaProjectSettings.isDisableI18N());
    setValue(myDontCacheCompound, scalaProjectSettings.isDontCacheCompoundTypes());
    setValue(useScalaClassesPriorityCheckBox, scalaProjectSettings.isScalaPriority());
    setValue(importTheShortestPathCheckBox, scalaProjectSettings.isImportShortestPathForAmbiguousReferences());
    collectionHighlightingChooser.setSelectedIndex(scalaProjectSettings.getCollectionTypeHighlightingLevel()); 
    
    myReferencesWithPrefixModel = new DefaultListModel();
    for (String aPackage : scalaProjectSettings.getImportsWithPrefix()) {
      myReferencesWithPrefixModel.add(myReferencesWithPrefixModel.size(), aPackage);
    }
    referencesWithPrefixList.setModel(myReferencesWithPrefixModel);
    
    injectionPrefixTable.loadSettings(scalaProjectSettings);
  }

  private static void setValue(JSpinner spinner, int value) {
    spinner.setValue(value);
  }

  private static void setValue(final JCheckBox box, final boolean value) {
    box.setSelected(value);
  }

  private static void setValue(final JComboBox box, final int value) {
    box.setSelectedIndex(value);
  }

  private static void setValue(final JTextField field, final String value) {
    field.setText(value);
  }

  private void createUIComponents() {
    injectionJPanel = new JPanel(new GridLayout(2, 1));
    injectionJPanel.setPreferredSize(new Dimension(200, 500));
    injectionJPanel.setBorder(BorderFactory.createEmptyBorder(5, 5, 0, 0));
  }
}<|MERGE_RESOLUTION|>--- conflicted
+++ resolved
@@ -46,11 +46,8 @@
   private JSpinner outputSpinner;
   private JSpinner implicitParametersSearchDepthSpinner;
   private JCheckBox myDontCacheCompound;
-<<<<<<< HEAD
+  private JCheckBox runWorksheetInTheCheckBox;
   private JTextField myBasePackage;
-=======
-  private JCheckBox runWorksheetInTheCheckBox;
->>>>>>> b6519973
   private ScalaUiWithDependency.ComponentWithSettings injectionPrefixTable;
   private JBList referencesWithPrefixList;
   private DefaultListModel myReferencesWithPrefixModel;
