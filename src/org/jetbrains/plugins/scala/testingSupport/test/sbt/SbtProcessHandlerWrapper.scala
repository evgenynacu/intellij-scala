--- conflicted
+++ resolved
@@ -4,11 +4,7 @@
 
 import com.intellij.execution.process.{OSProcessHandler, ProcessEvent, ProcessHandler, ProcessListener}
 
-<<<<<<< HEAD
-import scala.collection.mutable.ListBuffer
-=======
 import scala.collection.mutable
->>>>>>> d49fd8f0
 
 /** Process wrapper used to imitate termination of process so that 'stop' button in UI stops tests, but foes not kill
   * SBT shell.
@@ -17,11 +13,7 @@
   */
 case class SbtProcessHandlerWrapper(inner: OSProcessHandler) extends ProcessHandler() {
 
-<<<<<<< HEAD
-  private val myListeners: ListBuffer[ProcessListener] = ListBuffer()
-=======
   private val myListeners: mutable.ListBuffer[ProcessListener] = mutable.ListBuffer()
->>>>>>> d49fd8f0
 
   private var isTerminated: Boolean = false
 
@@ -47,29 +39,17 @@
 
   override def detachIsDefault(): Boolean = false
 
-<<<<<<< HEAD
-  override def addProcessListener(listener: ProcessListener) {
-=======
   override def addProcessListener(listener: ProcessListener): Unit = {
->>>>>>> d49fd8f0
     myListeners += listener
     inner.addProcessListener(listener)
   }
 
-<<<<<<< HEAD
-  override def removeProcessListener(listener: ProcessListener) {
-=======
   override def removeProcessListener(listener: ProcessListener): Unit = {
->>>>>>> d49fd8f0
     myListeners -= listener
     inner.removeProcessListener(listener)
   }
 
-<<<<<<< HEAD
-  override def getExitCode = 0
-=======
   override def getExitCode: Integer = 0
->>>>>>> d49fd8f0
 
   override def notifyProcessDetached(): Unit =  destroyProcessImpl()
 
