--- conflicted
+++ resolved
@@ -2,11 +2,7 @@
 
 import com.intellij.debugger.actions.{JvmSmartStepIntoHandler, SmartStepTarget, MethodSmartStepTarget}
 import com.intellij.debugger.SourcePosition
-<<<<<<< HEAD
-import java.util.{List => JList}
-=======
 import java.util.{List => JList, Collections}
->>>>>>> b6519973
 import com.intellij.openapi.vfs.VirtualFile
 import com.intellij.openapi.editor.Document
 import com.intellij.openapi.fileEditor.FileDocumentManager
@@ -23,14 +19,11 @@
 import org.jetbrains.plugins.scala.lang.psi.api.base.types.{ScSimpleTypeElement, ScParameterizedTypeElement}
 import org.jetbrains.plugins.scala.lang.resolve.ScalaResolveResult
 import scala.collection.JavaConverters._
-<<<<<<< HEAD
-=======
 import org.jetbrains.plugins.scala.lang.psi.types.ScDesignatorType
 import scala.Some
 import scala.Int
 import scala.Boolean
 import com.intellij.util.Range
->>>>>>> b6519973
 
 /**
  * User: Alexander Podkhalyuzin
@@ -39,10 +32,6 @@
 
 class ScalaSmartStepIntoHandler extends JvmSmartStepIntoHandler {
   override def findSmartStepTargets(position: SourcePosition): JList[SmartStepTarget] = {
-<<<<<<< HEAD
-    val targets: List[SmartStepTarget] = findReferencedMethodsScala(position).map(new MethodSmartStepTarget(_))
-    targets.asJava
-=======
     val line: Int = position.getLine
     if (line < 0) {
       return Collections.emptyList[SmartStepTarget]
@@ -69,7 +58,6 @@
       return targets.asJava
     }
     Collections.emptyList[SmartStepTarget]
->>>>>>> b6519973
   }
 
   def isAvailable(position: SourcePosition): Boolean = {
