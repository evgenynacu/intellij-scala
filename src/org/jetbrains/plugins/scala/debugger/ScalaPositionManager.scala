package org.jetbrains.plugins.scala
package debugger

import java.util
import java.util.Collections

import com.intellij.debugger.engine._
import com.intellij.debugger.jdi.VirtualMachineProxyImpl
import com.intellij.debugger.requests.ClassPrepareRequestor
import com.intellij.debugger.{MultiRequestPositionManager, NoDataException, PositionManager, SourcePosition}
import com.intellij.openapi.editor.Document
import com.intellij.openapi.project.{DumbService, Project}
import com.intellij.openapi.roots.impl.DirectoryIndex
import com.intellij.openapi.util.Ref
import com.intellij.openapi.vfs.VirtualFile
import com.intellij.psi._
import com.intellij.psi.search.{FilenameIndex, GlobalSearchScope}
import com.intellij.psi.util.CachedValueProvider.Result
import com.intellij.psi.util.{CachedValueProvider, CachedValuesManager, PsiTreeUtil}
import com.intellij.util.{Processor, Query}
import com.sun.jdi._
import com.sun.jdi.request.ClassPrepareRequest
import org.jetbrains.annotations.{NotNull, Nullable}
import org.jetbrains.plugins.scala.caches.ScalaShortNamesCacheManager
import org.jetbrains.plugins.scala.debugger.ScalaPositionManager._
import org.jetbrains.plugins.scala.debugger.evaluation.ScalaEvaluatorBuilderUtil
import org.jetbrains.plugins.scala.debugger.evaluation.evaluator.ScalaCompilingEvaluator
import org.jetbrains.plugins.scala.debugger.evaluation.util.DebuggerUtil
import org.jetbrains.plugins.scala.extensions._
import org.jetbrains.plugins.scala.lang.lexer.ScalaTokenTypes
import org.jetbrains.plugins.scala.lang.psi.api.ScalaFile
import org.jetbrains.plugins.scala.lang.psi.api.base.patterns.{ScBindingPattern, ScConstructorPattern, ScInfixPattern}
import org.jetbrains.plugins.scala.lang.psi.api.expr._
import org.jetbrains.plugins.scala.lang.psi.api.statements._
import org.jetbrains.plugins.scala.lang.psi.api.statements.params.{ScParameter, ScParameters}
import org.jetbrains.plugins.scala.lang.psi.api.toplevel.typedef._
import org.jetbrains.plugins.scala.lang.psi.impl.ScalaPsiManager
import org.jetbrains.plugins.scala.lang.psi.types.ValueClassType
import org.jetbrains.plugins.scala.lang.refactoring.util.ScalaNamesUtil
import org.jetbrains.plugins.scala.util.macroDebug.ScalaMacroDebuggingUtil

import scala.annotation.tailrec
import scala.collection.JavaConverters._
import scala.collection.mutable
import scala.collection.mutable.ArrayBuffer
import scala.reflect.NameTransformer
import scala.util.Try

/**
  * @author ilyas
  */
class ScalaPositionManager(val debugProcess: DebugProcess) extends PositionManager with MultiRequestPositionManager with LocationLineManager {

  protected[debugger] val caches = new ScalaPositionManagerCaches(debugProcess)
  import caches._

  ScalaPositionManager.cacheInstance(this)

  @Nullable
  def getSourcePosition(@Nullable location: Location): SourcePosition = {
    if (shouldSkip(location)) return null

    val position =
      for {
        loc <- location.toOption
        psiFile <- getPsiFileByReferenceType(debugProcess.getProject, loc.declaringType).toOption
        lineNumber = exactLineNumber(location)
        if lineNumber >= 0
      } yield {
        calcPosition(psiFile, location, lineNumber).getOrElse {
          SourcePosition.createFromLine(psiFile, lineNumber)
        }
      }
    position match {
      case Some(p) => p
      case None => throw NoDataException.INSTANCE
    }
  }

  @NotNull
  def getAllClasses(@NotNull position: SourcePosition): util.List[ReferenceType] = {

    val file = position.getFile
    throwIfNotScalaFile(file)

    val generatedClassName = file.getUserData(ScalaCompilingEvaluator.classNameKey)

    def hasLocations(refType: ReferenceType, position: SourcePosition): Boolean = {
      try {
        val generated = generatedClassName != null && refType.name().contains(generatedClassName)
        lazy val sameFile = getPsiFileByReferenceType(file.getProject, refType) == file

        generated || sameFile && locationsOfLine(refType, position).size > 0
      } catch {
        case _: NoDataException | _: AbsentInformationException | _: ClassNotPreparedException | _: ObjectCollectedException => false
      }
    }

    val possiblePositions = positionsOnLine(file, position.getLine)

    val exactClasses = ArrayBuffer[ReferenceType]()
    val namePatterns = mutable.Set[NamePattern]()
    inReadAction {
      val onTheLine = possiblePositions.map(findGeneratingClassOrMethodParent)
      if (onTheLine.isEmpty) return Collections.emptyList()
      val nonLambdaParent =
        if (isCompiledWithIndyLambdas(file)) {
          val nonStrictParents = onTheLine.head.withParentsInFile
          nonStrictParents.find(p => ScalaEvaluatorBuilderUtil.isGenerateNonAnonfunClass(p))
        } else None

      def addExactClasses(name: String) = {
        exactClasses ++= debugProcess.getVirtualMachineProxy.classesByName(name).asScala
      }

      val sourceImages = onTheLine ++ nonLambdaParent
      sourceImages.foreach {
        case null =>
        case tr: ScTrait if !DebuggerUtil.isLocalClass(tr) =>
          val traitImplName = getSpecificNameForDebugger(tr)
          val simpleName = traitImplName.stripSuffix("$class")
          Seq(simpleName, traitImplName).foreach(addExactClasses)
        case td: ScTypeDefinition if !DebuggerUtil.isLocalClass(td) =>
          val qName = getSpecificNameForDebugger(td)
          val delayedBodyName = if (isDelayedInit(td)) Seq(s"$qName$delayedInitBody") else Nil
          (qName +: delayedBodyName).foreach(addExactClasses)
        case elem =>
          val namePattern = NamePattern.forElement(elem)
          namePatterns ++= Option(namePattern)
      }
    }
    val packageName: Option[String] = Option(inReadAction(file.asInstanceOf[ScalaFile].getPackageName))

    val foundWithPattern =
      if (namePatterns.isEmpty) Nil
      else filterAllClasses(c => hasLocations(c, position) && namePatterns.exists(_.matches(c)), packageName)

    (exactClasses ++ foundWithPattern).distinct.asJava
  }

  @NotNull
  def locationsOfLine(@NotNull refType: ReferenceType, @NotNull position: SourcePosition): util.List[Location] = {

    throwIfNotScalaFile(position.getFile)
    checkForIndyLambdas(refType)

    try {
      val line: Int = position.getLine
      locationsOfLine(refType, line).asJava
    }
    catch {
      case _: AbsentInformationException => Collections.emptyList()
    }
  }

  def createPrepareRequest(@NotNull requestor: ClassPrepareRequestor, @NotNull position: SourcePosition): ClassPrepareRequest = {
    throw new IllegalStateException("This class implements MultiRequestPositionManager, corresponding createPrepareRequests version should be used")
  }

  override def createPrepareRequests(requestor: ClassPrepareRequestor, position: SourcePosition): util.List[ClassPrepareRequest] = {
    def isLocalOrUnderDelayedInit(definition: PsiClass): Boolean = {
      DebuggerUtil.isLocalClass(definition) || isDelayedInit(definition)
    }

    def findEnclosingTypeDefinition: Option[ScTypeDefinition] = {
      @tailrec
      def notLocalEnclosingTypeDefinition(element: PsiElement): Option[ScTypeDefinition] = {
        PsiTreeUtil.getParentOfType(element, classOf[ScTypeDefinition]) match {
          case null => None
          case td if DebuggerUtil.isLocalClass(td) => notLocalEnclosingTypeDefinition(td.getParent)
          case td => Some(td)
        }
      }
      val element = nonWhitespaceElement(position)
      notLocalEnclosingTypeDefinition(element)
    }

    def createPrepareRequest(position: SourcePosition): ClassPrepareRequest = {
      val qName = new Ref[String](null)
      val waitRequestor = new Ref[ClassPrepareRequestor](null)
      inReadAction {
        val sourceImage = findReferenceTypeSourceImage(position)
        val insideMacro: Boolean = isInsideMacro(nonWhitespaceElement(position))
        sourceImage match {
          case cl: ScClass if ValueClassType.isValueClass(cl) =>
            //there are no instances of value classes, methods from companion object are used
            qName.set(getSpecificNameForDebugger(cl) + "$")
          case tr: ScTrait if !DebuggerUtil.isLocalClass(tr) =>
            //to handle both trait methods encoding
            qName.set(tr.getQualifiedNameForDebugger + "*")
          case typeDef: ScTypeDefinition if !isLocalOrUnderDelayedInit(typeDef) =>
            val specificName = getSpecificNameForDebugger(typeDef)
            qName.set(if (insideMacro) specificName + "*" else specificName)
          case _ =>
            findEnclosingTypeDefinition.foreach(typeDef => qName.set(typeDef.getQualifiedNameForDebugger + "*"))
        }
        // Enclosing type definition is not found
        if (qName.get == null) {
          qName.set(SCRIPT_HOLDER_CLASS_NAME + "*")
        }
        waitRequestor.set(new ScalaPositionManager.MyClassPrepareRequestor(position, requestor))
      }

      debugProcess.getRequestsManager.createClassPrepareRequest(waitRequestor.get, qName.get)
    }

    val file = position.getFile
    throwIfNotScalaFile(file)

    val possiblePositions = inReadAction {
      positionsOnLine(file, position.getLine).map(SourcePosition.createFromElement)
    }
    possiblePositions.map(createPrepareRequest).asJava
  }

  private def throwIfNotScalaFile(file: PsiFile): Unit = {
    if (!checkScalaFile(file)) throw NoDataException.INSTANCE
  }

  private def checkScalaFile(file: PsiFile): Boolean = file match {
    case sf: ScalaFile => !sf.isCompiled
    case _ => false
  }

  private def filterAllClasses(condition: ReferenceType => Boolean, packageName: Option[String]): Seq[ReferenceType] = {
    def samePackage(refType: ReferenceType) = {
      val name = refType.name()
      val lastDot = name.lastIndexOf('.')
      val refTypePackageName = if (lastDot < 0) "" else name.substring(0, lastDot)
      packageName.isEmpty || packageName.contains(refTypePackageName)
    }

    def isAppropriate(refType: ReferenceType) = {
      Try(samePackage(refType) && refType.isInitialized && condition(refType)).getOrElse(false)
    }

    import scala.collection.JavaConverters._
    for {
      refType <- debugProcess.getVirtualMachineProxy.allClasses.asScala
      if isAppropriate(refType)
    } yield {
      refType
    }
  }

  @Nullable
  private def findReferenceTypeSourceImage(@NotNull position: SourcePosition): PsiElement = {
    val element = nonWhitespaceElement(position)
    findGeneratingClassOrMethodParent(element)
  }

  protected def nonWhitespaceElement(@NotNull position: SourcePosition): PsiElement = {
    val file = position.getFile
    @tailrec
    def nonWhitespaceInner(element: PsiElement, document: Document): PsiElement = {
      element match {
        case null => null
        case _: PsiWhiteSpace if document.getLineNumber(element.getTextRange.getEndOffset) == position.getLine =>
          val nextElement = file.findElementAt(element.getTextRange.getEndOffset)
          nonWhitespaceInner(nextElement, document)
        case _ => element
      }
    }
    if (!file.isInstanceOf[ScalaFile]) null
    else {
      val firstElement = file.findElementAt(position.getOffset)
      try {
        val document = PsiDocumentManager.getInstance(file.getProject).getDocument(file)
        nonWhitespaceInner(firstElement, document)
      }
      catch {
        case _: Throwable => firstElement
      }
    }
  }

  private def calcPosition(file: PsiFile, location: Location, lineNumber: Int): Option[SourcePosition] = {
    throwIfNotScalaFile(file)

    def isDefaultArgument(method: Method) = {
      val methodName = method.name()
      val lastDollar = methodName.lastIndexOf("$")
      if (lastDollar >= 0) {
        val (start, index) = methodName.splitAt(lastDollar + 1)
        (start.endsWith("$default$"), index)
      }
      else (false, "")
    }

    def findDefaultArg(possiblePositions: Seq[PsiElement], defaultArgIndex: String) : Option[PsiElement] = {
      try {
        val paramNumber = defaultArgIndex.toInt - 1
        possiblePositions.find {
          case e =>
            val scParameters = PsiTreeUtil.getParentOfType(e, classOf[ScParameters])
            if (scParameters != null) {
              val param = scParameters.params(paramNumber)
              param.isDefaultParam && param.isAncestorOf(e)
            }
            else false
        }
      } catch {
        case _: Exception => None
      }
    }

    def calcElement(): Option[PsiElement] = {
      val possiblePositions = positionsOnLine(file, lineNumber)
      val currentMethod = location.method()

      lazy val (isDefaultArg, defaultArgIndex) = isDefaultArgument(currentMethod)

      def findPsiElementForIndyLambda(): Option[PsiElement] = {
        val lambdas = lambdasOnLine(file, lineNumber)
        val methods = indyLambdaMethodsOnLine(location.declaringType(), lineNumber)
        val methodsToLambdas = methods.zip(lambdas).toMap
        methodsToLambdas.get(currentMethod)
      }

      if (possiblePositions.size <= 1) {
        possiblePositions.headOption
      }
      else if (isIndyLambda(currentMethod)) {
        findPsiElementForIndyLambda()
      }
      else if (isDefaultArg) {
        findDefaultArg(possiblePositions, defaultArgIndex)
      }
      else if (!isAnonfun(currentMethod)) {
        possiblePositions.find {
          case e: PsiElement if isLambda(e) => false
          case (_: ScExpression) childOf (_: ScParameter) => false
          case _ => true
        }
      }
      else {
        val generatingPsiElem = findElementByReferenceType(location.declaringType())
        possiblePositions.find(p => generatingPsiElem.contains(findGeneratingClassOrMethodParent(p)))
      }
    }

    calcElement().map(SourcePosition.createFromElement)
  }

  private def findScriptFile(refType: ReferenceType): Option[PsiFile] = {
    try {
      val name = refType.name()
      if (name.startsWith(SCRIPT_HOLDER_CLASS_NAME)) {
        cachedSourceName(refType) match {
          case Some(srcName) =>
            val files = FilenameIndex.getFilesByName(debugProcess.getProject, srcName, debugProcess.getSearchScope)
            files.headOption
          case _ => None
        }
      }
      else None
    }
    catch {
      case _: AbsentInformationException => None
    }
  }

  @Nullable
  private def getPsiFileByReferenceType(project: Project, refType: ReferenceType): PsiFile = {
    if (refType == null) return null
    if (refTypeToFileCache.contains(refType)) return refTypeToFileCache(refType)

    def searchForMacroDebugging(qName: String): PsiFile = {
      val directoryIndex: DirectoryIndex = DirectoryIndex.getInstance(project)
      val dotIndex = qName.lastIndexOf(".")
      val packageName = if (dotIndex > 0) qName.substring(0, dotIndex) else ""
      val query: Query[VirtualFile] = directoryIndex.getDirectoriesByPackageName(packageName, true)
      val fileNameWithoutExtension = if (dotIndex > 0) qName.substring(dotIndex + 1) else qName
      val fileNames: util.Set[String] = new util.HashSet[String]
      import scala.collection.JavaConversions._
      for (extention <- ScalaLoader.SCALA_EXTENSIONS) {
        fileNames.add(fileNameWithoutExtension + "." + extention)
      }
      val result = new Ref[PsiFile]
      query.forEach(new Processor[VirtualFile] {
        override def process(vDir: VirtualFile): Boolean = {
          var isFound = false
          for {
            fileName <- fileNames
            if !isFound
            vFile <- vDir.findChild(fileName).toOption
          } {
            val psiFile: PsiFile = PsiManager.getInstance(project).findFile(vFile)
            val debugFile: PsiFile = ScalaMacroDebuggingUtil.loadCode(psiFile, force = false)
            if (debugFile != null) {
              result.set(debugFile)
              isFound = true
            }
            else if (psiFile.isInstanceOf[ScalaFile]) {
              result.set(psiFile)
              isFound = true
            }
          }
          !isFound
        }
      })
      result.get
    }

    def findFile() = {
      def withDollarTestName(originalQName: String): Option[String] = {
        val dollarTestSuffix = "$Test" //See SCL-9340
        if (originalQName.endsWith(dollarTestSuffix)) Some(originalQName)
        else if (originalQName.contains(dollarTestSuffix + "$")) {
          val index = originalQName.indexOf(dollarTestSuffix) + dollarTestSuffix.length
          Some(originalQName.take(index))
        }
        else None
      }
      def topLevelClassName(originalQName: String): String = {
        if (originalQName.endsWith(packageSuffix)) originalQName
        else originalQName.replace(packageSuffix, ".").takeWhile(_ != '$')
      }
      def tryToFindClass(name: String) = {
        findClassByQualName(name, isScalaObject = false)
          .orElse(findClassByQualName(name, isScalaObject = true))
      }

      val scriptFile = findScriptFile(refType)
      val file = scriptFile.getOrElse {
        val originalQName = NameTransformer.decode(refType.name)

        if (!ScalaMacroDebuggingUtil.isEnabled) {
          val clazz = withDollarTestName(originalQName).flatMap(tryToFindClass)
            .orElse(tryToFindClass(topLevelClassName(originalQName)))
          clazz.map(_.getNavigationElement.getContainingFile).orNull
        }
        else
          searchForMacroDebugging(topLevelClassName(originalQName))
      }
      file
    }

    val file = inReadAction(findFile())
    if (file != null && refType.methods().asScala.exists(isIndyLambda)) {
      isCompiledWithIndyLambdasCache.put(file, true)
    }
    refTypeToFileCache.put(refType, file)
    file
  }

  private def nameMatches(elem: PsiElement, refType: ReferenceType): Boolean = {
    val pattern = NamePattern.forElement(elem)
    pattern != null && pattern.matches(refType)
  }

  private def checkForIndyLambdas(refType: ReferenceType) = {
    if (!refTypeToFileCache.contains(refType)) {
      getPsiFileByReferenceType(debugProcess.getProject, refType)
    }
  }

  def findElementByReferenceType(refType: ReferenceType): Option[PsiElement] = {
    def createPointer(elem: PsiElement) =
      SmartPointerManager.getInstance(debugProcess.getProject).createSmartPsiElementPointer(elem)

    refTypeToElementCache.get(refType) match {
      case Some(Some(p)) if p.getElement != null => Some(p.getElement)
      case Some(Some(_)) | None =>
        val found = findElementByReferenceTypeInner(refType)
        refTypeToElementCache.update(refType, found.map(createPointer))
        found
      case Some(None) => None
    }
  }

  private def findElementByReferenceTypeInner(refType: ReferenceType): Option[PsiElement] = {

    val byName = findByQualName(refType) orElse findByShortName(refType)
    if (byName.isDefined) return byName

    val project = debugProcess.getProject

    val allLocations = Try(refType.allLineLocations().asScala).getOrElse(Seq.empty)

    val refTypeLineNumbers = allLocations.map(checkedLineNumber).filter(_ > 0)
    if (refTypeLineNumbers.isEmpty) return None

    val firstRefTypeLine = refTypeLineNumbers.min
    val lastRefTypeLine = refTypeLineNumbers.max
    val refTypeLines = firstRefTypeLine to lastRefTypeLine

    val file = getPsiFileByReferenceType(project, refType)
    if (!checkScalaFile(file)) return None

    val document = PsiDocumentManager.getInstance(project).getDocument(file)
    if (document == null) return None

    def elementLineRange(elem: PsiElement, document: Document) = {
      val startLine = document.getLineNumber(elem.getTextRange.getStartOffset)
      val endLine = document.getLineNumber(elem.getTextRange.getEndOffset)
      startLine to endLine
    }

    def checkLines(elem: PsiElement, document: Document) = {
      val lineRange = elementLineRange(elem, document)
      //intersection, very loose check because sometimes first line for <init> method is after range of the class
      firstRefTypeLine <= lineRange.end && lastRefTypeLine >= lineRange.start
    }

    def isAppropriateCandidate(elem: PsiElement) = {
      checkLines(elem, document) && ScalaEvaluatorBuilderUtil.isGenerateClass(elem) && nameMatches(elem, refType)
    }

    def findCandidates(): Seq[PsiElement] = {
      def findAt(offset: Int): Option[PsiElement] = {
        val startElem = file.findElementAt(offset)
        startElem.parentsInFile.find(isAppropriateCandidate)
      }
      if (lastRefTypeLine - firstRefTypeLine >= 2) {
        val offsetsInTheMiddle = Seq(
          document.getLineEndOffset(firstRefTypeLine),
          document.getLineEndOffset(firstRefTypeLine + 1)
        )
        offsetsInTheMiddle.flatMap(findAt).distinct
      }
      else {
        val firstLinePositions = positionsOnLine(file, firstRefTypeLine)
        val allPositions =
          if (firstRefTypeLine == lastRefTypeLine) firstLinePositions
          else firstLinePositions ++ positionsOnLine(file, lastRefTypeLine)
        allPositions.distinct.filter(isAppropriateCandidate)
      }
    }

    def filterWithSignature(candidates: Seq[PsiElement]) = {
      val applySignature = refType.methodsByName("apply").asScala.find(m => !m.isSynthetic).map(_.signature())
      if (applySignature.isEmpty) candidates
      else {
        candidates.filter(l => applySignature == DebuggerUtil.lambdaJVMSignature(l))
      }
    }

    val candidates = findCandidates()

    if (candidates.size <= 1) return candidates.headOption

    if (refTypeLines.size > 1) {
      val withExactlySameLines = candidates.filter(elementLineRange(_, document) == refTypeLines)
      if (withExactlySameLines.size == 1) return withExactlySameLines.headOption
    }

    if (candidates.exists(!isLambda(_))) return candidates.headOption

    val filteredWithSignature = filterWithSignature(candidates)
    if (filteredWithSignature.size == 1) return filteredWithSignature.headOption

    val byContainingClasses = filteredWithSignature.groupBy(c => findGeneratingClassOrMethodParent(c.getParent))
    if (byContainingClasses.size > 1) {
      findContainingClass(refType) match {
        case Some(e) => return byContainingClasses.get(e).flatMap(_.headOption)
        case None =>
      }
    }
    filteredWithSignature.headOption
  }

  private def findClassByQualName(qName: String, isScalaObject: Boolean): Option[PsiClass] = {
    val project = debugProcess.getProject

    val cacheManager = ScalaShortNamesCacheManager.getInstance(project)
    val classes =
      if (qName.endsWith(packageSuffix))
        Option(cacheManager.getPackageObjectByName(qName.stripSuffix(packageSuffix), GlobalSearchScope.allScope(project))).toSeq
      else
        cacheManager.getClassesByFQName(qName.replace(packageSuffix, "."), debugProcess.getSearchScope)

    val clazz =
      if (classes.length == 1) classes.headOption
      else if (classes.length >= 2) {
        if (isScalaObject) classes.find(_.isInstanceOf[ScObject])
        else classes.find(!_.isInstanceOf[ScObject])
      }
      else None
    clazz.filter(_.isValid)
  }

  private def findByQualName(refType: ReferenceType): Option[PsiClass] = {
    val originalQName = NameTransformer.decode(refType.name)
    val endsWithPackageSuffix = originalQName.endsWith(packageSuffix)
    val withoutSuffix =
      if (endsWithPackageSuffix) originalQName.stripSuffix(packageSuffix)
      else originalQName.stripSuffix("$").stripSuffix("$class")
    val withDots = withoutSuffix.replace(packageSuffix, ".").replace('$', '.')
    val transformed = if (endsWithPackageSuffix) withDots + packageSuffix else withDots

    findClassByQualName(transformed, originalQName.endsWith("$"))
  }

  private def findByShortName(refType: ReferenceType): Option[PsiClass] = {
    val project = debugProcess.getProject

    if (DumbService.getInstance(project).isDumb) return None

    lazy val sourceName = cachedSourceName(refType).getOrElse("")

    def sameFileName(elem: PsiElement) = {
      val containingFile = elem.getContainingFile
      containingFile != null && containingFile.name == sourceName
    }

    val originalQName = NameTransformer.decode(refType.name)
    val withoutSuffix =
      if (originalQName.endsWith(packageSuffix)) originalQName
      else originalQName.replace(packageSuffix, ".").stripSuffix("$").stripSuffix("$class")
    val lastDollar = withoutSuffix.lastIndexOf('$')
    val lastDot = withoutSuffix.lastIndexOf('.')
    val index = Seq(lastDollar, lastDot, 0).max + 1
    val name = withoutSuffix.drop(index)
    val isScalaObject = originalQName.endsWith("$")

    val cacheManager = ScalaShortNamesCacheManager.getInstance(project)
    val classes = cacheManager.getClassesByName(name, GlobalSearchScope.allScope(project))

    val inSameFile = classes.filter(c => c.isValid && sameFileName(c))

    if (inSameFile.length == 1) classes.headOption
    else if (inSameFile.length >= 2) {
      if (isScalaObject) inSameFile.find(_.isInstanceOf[ScObject])
      else inSameFile.find(!_.isInstanceOf[ScObject])
    }
    else None
  }

  private def findContainingClass(refType: ReferenceType): Option[PsiElement] = {
    def classesByName(s: String) = {
      val vm = debugProcess.getVirtualMachineProxy
      vm.classesByName(s).asScala
    }

    val name = NameTransformer.decode(refType.name())
    val index = name.lastIndexOf("$$")
    if (index < 0) return None

    val containingName = NameTransformer.encode(name.substring(0, index))
    classesByName(containingName).headOption.flatMap(findElementByReferenceType)
  }
}

object ScalaPositionManager {
  private val SCRIPT_HOLDER_CLASS_NAME: String = "Main$$anon$1"
  private val packageSuffix = ".package$"
  private val delayedInitBody = "delayedInit$body"

  private val isCompiledWithIndyLambdasCache = mutable.HashMap[PsiFile, Boolean]()

  private val instances = mutable.HashMap[DebugProcess, ScalaPositionManager]()
  private def cacheInstance(scPosManager: ScalaPositionManager) = {
    val debugProcess = scPosManager.debugProcess

    instances.put(debugProcess, scPosManager)
    debugProcess.addDebugProcessListener(new DebugProcessAdapter {
      override def processDetached(process: DebugProcess, closedByUser: Boolean): Unit = {
        ScalaPositionManager.instances.remove(process)
        debugProcess.removeDebugProcessListener(this)
      }
    })
  }

  def instance(vm: VirtualMachine): Option[ScalaPositionManager] = instances.collectFirst {
    case (process, manager) if getVM(process).contains(vm) => manager
  }

  def instance(debugProcess: DebugProcess): Option[ScalaPositionManager] = instances.get(debugProcess)

  def instance(mirror: Mirror): Option[ScalaPositionManager] = instance(mirror.virtualMachine())

  private def getVM(debugProcess: DebugProcess) = {
    debugProcess.getVirtualMachineProxy match {
      case impl: VirtualMachineProxyImpl => Option(impl.getVirtualMachine)
      case _ => None
    }
  }

  def positionsOnLine(file: PsiFile, lineNumber: Int): Seq[PsiElement] = {
    if (lineNumber < 0) return Seq.empty

    val scFile = file match {
      case sf: ScalaFile => sf
      case _ => return Seq.empty
    }
    val cacheProvider = new CachedValueProvider[mutable.HashMap[Int, Seq[PsiElement]]] {
      override def compute(): Result[mutable.HashMap[Int, Seq[PsiElement]]] = Result.create(mutable.HashMap[Int, Seq[PsiElement]](), file)
    }

    CachedValuesManager.getCachedValue(file, cacheProvider).getOrElseUpdate(lineNumber, positionsOnLineInner(scFile, lineNumber))
  }

  def checkedLineNumber(location: Location): Int =
    try location.lineNumber() - 1
    catch {case _: InternalError => -1}

  def cachedSourceName(refType: ReferenceType): Option[String] = {
    ScalaPositionManager.instance(refType).map(_.caches).flatMap(_.cachedSourceName(refType))
  }

  private def positionsOnLineInner(file: ScalaFile, lineNumber: Int): Seq[PsiElement] = {
    inReadAction {
      val document = PsiDocumentManager.getInstance(file.getProject).getDocument(file)
      if (document == null || lineNumber >= document.getLineCount) return Seq.empty
      val startLine = document.getLineStartOffset(lineNumber)
      val endLine = document.getLineEndOffset(lineNumber)

      def elementsOnTheLine(file: ScalaFile, lineNumber: Int): Seq[PsiElement] = {
        val result = ArrayBuffer[PsiElement]()
        var elem = file.findElementAt(startLine)

        while (elem != null && elem.getTextOffset <= endLine) {
          elem match {
            case ChildOf(_: ScUnitExpr) | ChildOf(ScBlock()) =>
              result += elem
            case ElementType(t) if ScalaTokenTypes.WHITES_SPACES_AND_COMMENTS_TOKEN_SET.contains(t) ||
              ScalaTokenTypes.BRACES_TOKEN_SET.contains(t) =>
            case _ =>
              result += elem
          }
          elem = PsiTreeUtil.nextLeaf(elem, true)
        }
        result
      }

      def findParent(element: PsiElement): Option[PsiElement] = {
        val parentsOnTheLine = element.withParentsInFile.takeWhile(e => e.getTextOffset > startLine).toIndexedSeq
        val anon = parentsOnTheLine.collectFirst {
          case e if isLambda(e) => e
          case newTd: ScNewTemplateDefinition if DebuggerUtil.generatesAnonClass(newTd) => newTd
        }
        val filteredParents = parentsOnTheLine.reverse.filter {
          case _: ScExpression => true
          case _: ScConstructorPattern | _: ScInfixPattern | _: ScBindingPattern => true
          case callRefId childOf ((ref: ScReferenceExpression) childOf (_: ScMethodCall))
            if ref.nameId == callRefId && ref.getTextRange.getStartOffset < startLine => true
          case _: ScTypeDefinition => true
          case _ => false
        }
        val maxExpressionPatternOrTypeDef =
          filteredParents.find(!_.isInstanceOf[ScBlock]).orElse(filteredParents.headOption)
        Seq(anon, maxExpressionPatternOrTypeDef).flatten.sortBy(_.getTextLength).headOption
      }
      elementsOnTheLine(file, lineNumber).flatMap(findParent).distinct
    }
  }

  def isLambda(element: PsiElement): Boolean = {
    ScalaEvaluatorBuilderUtil.isGenerateAnonfun(element) && !isInsideMacro(element)
  }

  def lambdasOnLine(file: PsiFile, lineNumber: Int): Seq[PsiElement] = {
    positionsOnLine(file, lineNumber).filter(isLambda)
  }

  def isIndyLambda(m: Method): Boolean = {
    val name = m.name()
    def isBeforeM5indyLambda = {
      val lastDollar = name.lastIndexOf('$')
      lastDollar > 0 && name.substring(0, lastDollar).endsWith("$anonfun")
    }
    def isAfterM5indyLambda = name.startsWith("$anonfun$") && !name.endsWith("$adapted")

    isAfterM5indyLambda || isBeforeM5indyLambda
  }

  def isAnonfunType(refType: ReferenceType): Boolean = {
    refType match {
      case ct: ClassType =>
        val supClass = ct.superclass()
        supClass != null && supClass.name().startsWith("scala.runtime.AbstractFunction")
      case _ => false
    }
  }

  def isAnonfun(m: Method): Boolean = {
    isIndyLambda(m) || m.name.startsWith("apply") && isAnonfunType(m.declaringType())
  }

  def indyLambdaMethodsOnLine(refType: ReferenceType, lineNumber: Int): Seq[Method] = {
    def ordinal(m: Method) = {
      val name = m.name()
      val lastDollar = name.lastIndexOf('$')
      Try(name.substring(lastDollar + 1).toInt).getOrElse(-1)
    }

    val all = refType.methods().asScala.filter(isIndyLambda)
    val onLine = all.filter(m => Try(!m.locationsOfLine(lineNumber + 1).isEmpty).getOrElse(false))
    onLine.sortBy(ordinal)
  }

  def isCompiledWithIndyLambdas(file: PsiFile): Boolean = {
    if (file == null) false
    else {
      val originalFile = Option(file.getUserData(ScalaCompilingEvaluator.originalFileKey)).getOrElse(file)
      isCompiledWithIndyLambdasCache.getOrElse(originalFile, false)
    }
  }

  @tailrec
  def findGeneratingClassOrMethodParent(element: PsiElement): PsiElement = {
    element match {
      case null => null
      case elem if ScalaEvaluatorBuilderUtil.isGenerateClass(elem) || isLambda(elem) => elem
      case elem if isMacroCall(elem) => elem
      case elem => findGeneratingClassOrMethodParent(elem.getParent)
    }
  }

  private object MacroDef {
    val macroImpl = "scala.reflect.macros.internal.macroImpl"
    def unapply(fun: ScFunction): Option[ScFunction] = {
      fun match {
        case m: ScMacroDefinition => Some(m)
        case _ if fun.annotations.map(_.constructor.typeElement.getText).contains(macroImpl) => Some(fun)
        case _ => None
      }
    }
  }

  private object InsideMacro {
    def unapply(elem: PsiElement): Option[ScMethodCall] = {
      elem.parentsInFile.collectFirst {
        case mc: ScMethodCall if isMacroCall(mc) => mc
      }
    }
  }

  def isInsideMacro(elem: PsiElement): Boolean = elem.parentsInFile.exists(isMacroCall)

  private def isMacroCall(elem: PsiElement): Boolean = elem match {
    case ScMethodCall(ResolvesTo(MacroDef(_)), _) => true
    case _ => false
  }

  object InsideAsync {
    def unapply(elem: PsiElement): Option[ScMethodCall] = elem match {
      case InsideMacro(call @ ScMethodCall(ref: ScReferenceExpression, _)) if ref.refName == "async" => Some(call)
      case _ => None
    }
  }

<<<<<<< HEAD
  def isInsideMacro(elem: PsiElement): Boolean = InsideMacro.unapply(elem).isDefined

=======
>>>>>>> b4fb9984
  def shouldSkip(location: Location, debugProcess: DebugProcess): Boolean = {
    ScalaPositionManager.instance(debugProcess).forall(_.shouldSkip(location))
  }

  private def getSpecificNameForDebugger(td: ScTypeDefinition): String = {
    val name = td.getQualifiedNameForDebugger

    td match {
      case _: ScObject => s"$name$$"
      case _: ScTrait => s"$name$$class"
      case _ => name
    }
  }

  def isDelayedInit(cl: PsiClass): Boolean = cl match {
    case obj: ScObject =>
      val manager: ScalaPsiManager = ScalaPsiManager.instance(obj.getProject)
      val clazz: PsiClass = manager.getCachedClass(obj.getResolveScope, "scala.DelayedInit").orNull
      clazz != null && manager.cachedDeepIsInheritor(obj, clazz)
    case _ => false
  }

  private class MyClassPrepareRequestor(position: SourcePosition, requestor: ClassPrepareRequestor) extends ClassPrepareRequestor {
    private val sourceFile = position.getFile
    private val sourceName = sourceFile.getName
    private def sourceNameOf(refType: ReferenceType): Option[String] = ScalaPositionManager.cachedSourceName(refType)

    def processClassPrepare(debuggerProcess: DebugProcess, referenceType: ReferenceType) {
      val positionManager: CompoundPositionManager = debuggerProcess.asInstanceOf[DebugProcessImpl].getPositionManager

      if (!sourceNameOf(referenceType).contains(sourceName)) return

      if (positionManager.locationsOfLine(referenceType, position).size > 0) {
        requestor.processClassPrepare(debuggerProcess, referenceType)
      }
      else {
        val positionClasses: util.List[ReferenceType] = positionManager.getAllClasses(position)
        if (positionClasses.contains(referenceType)) {
          requestor.processClassPrepare(debuggerProcess, referenceType)
        }
      }
    }
  }

  private class NamePattern(elem: PsiElement) {
    private val containingFile = elem.getContainingFile
    private val sourceName = containingFile.getName
    private val isGeneratedForCompilingEvaluator = containingFile.getUserData(ScalaCompilingEvaluator.classNameKey) != null
    private var compiledWithIndyLambdas = isCompiledWithIndyLambdas(containingFile)
    private val exactName: Option[String] = {
      elem match {
        case td: ScTypeDefinition if !DebuggerUtil.isLocalClass(td) =>
          Some(getSpecificNameForDebugger(td))
        case _ => None
      }
    }
    private var classJVMNameParts: Seq[String] = null

    private def computeClassJVMNameParts(elem: PsiElement): Seq[String] = {
      if (exactName.isDefined) Seq.empty
      else inReadAction {
        elem match {
          case InsideMacro(call) => computeClassJVMNameParts(call.getParent)
          case _ =>
            val parts = elem.withParentsInFile.flatMap(partsFor)
            parts.toSeq.reverse
        }
      }
    }

    private def partsFor(elem: PsiElement): Seq[String] = {
      elem match {
        case td: ScTypeDefinition => Seq(ScalaNamesUtil.toJavaName(td.name))
        case newTd: ScNewTemplateDefinition if DebuggerUtil.generatesAnonClass(newTd) => Seq("$anon")
        case e if ScalaEvaluatorBuilderUtil.isGenerateClass(e) => partsForAnonfun(e)
        case _ => Seq.empty
      }
    }

    private def partsForAnonfun(elem: PsiElement): Seq[String] = {
      val anonfunCount = ScalaEvaluatorBuilderUtil.anonClassCount(elem)
      val lastParts = Seq.fill(anonfunCount - 1)(Seq("$apply", "$anonfun")).flatten
      val containingClass = findGeneratingClassOrMethodParent(elem.getParent)
      val owner = PsiTreeUtil.getParentOfType(elem, classOf[ScFunctionDefinition], classOf[ScTypeDefinition],
        classOf[ScPatternDefinition], classOf[ScVariableDefinition])
      val firstParts =
        if (PsiTreeUtil.isAncestor(owner, containingClass, true)) Seq("$anonfun")
        else owner match {
          case fun: ScFunctionDefinition =>
            val name = if (fun.name == "this") JVMNameUtil.CONSTRUCTOR_NAME else fun.name
            val encoded = NameTransformer.encode(name)
            Seq(s"$$$encoded", "$anonfun")
          case _ => Seq("$anonfun")
        }
      lastParts ++ firstParts
    }

    private def checkParts(name: String): Boolean = {
      var nameTail = name
      updateParts()

      for (part <- classJVMNameParts) {
        val index = nameTail.indexOf(part)
        if (index >= 0) {
          nameTail = nameTail.substring(index + part.length)
        }
        else return false
      }
      nameTail.indexOf("$anon") == -1
    }

    def updateParts(): Unit = {
      val newValue = isCompiledWithIndyLambdas(containingFile)
      if (newValue != compiledWithIndyLambdas || classJVMNameParts == null) {
        compiledWithIndyLambdas = newValue
        classJVMNameParts = computeClassJVMNameParts(elem)
      }
    }

    def matches(refType: ReferenceType): Boolean = {
      val refTypeSourceName = cachedSourceName(refType).getOrElse("")
      if (refTypeSourceName != sourceName && !isGeneratedForCompilingEvaluator) return false

      val name = refType.name()

      exactName match {
        case Some(qName) => qName == name || qName.stripSuffix("$class") == name
        case None => checkParts(name)
      }
    }
  }

  private object NamePattern {
    def forElement(elem: PsiElement): NamePattern = {
      if (elem == null || !ScalaEvaluatorBuilderUtil.isGenerateClass(elem)) return null

      val cacheProvider = new CachedValueProvider[NamePattern] {
        override def compute(): Result[NamePattern] = Result.create(new NamePattern(elem), elem)
      }

      CachedValuesManager.getCachedValue(elem, cacheProvider)
    }
  }

  private[debugger] class ScalaPositionManagerCaches(debugProcess: DebugProcess) {

    debugProcess.addDebugProcessListener(new DebugProcessAdapter {
      override def processDetached(process: DebugProcess, closedByUser: Boolean): Unit = {
        clear()
        process.removeDebugProcessListener(this)
      }
    })

    val refTypeToFileCache = mutable.HashMap[ReferenceType, PsiFile]()
    val refTypeToElementCache = mutable.HashMap[ReferenceType, Option[SmartPsiElementPointer[PsiElement]]]()

    val customizedLocationsCache = mutable.HashMap[Location, Int]()
    val lineToCustomizedLocationCache = mutable.HashMap[(ReferenceType, Int), Seq[Location]]()
    val seenRefTypes = mutable.Set[ReferenceType]()
    val sourceNames = mutable.HashMap[ReferenceType, Option[String]]()

    def cachedSourceName(refType: ReferenceType): Option[String] =
      sourceNames.getOrElseUpdate(refType, Try(refType.sourceName()).toOption)

    def clear(): Unit = {
      isCompiledWithIndyLambdasCache.clear()

      refTypeToFileCache.clear()
      refTypeToElementCache.clear()

      customizedLocationsCache.clear()
      lineToCustomizedLocationCache.clear()
      seenRefTypes.clear()
      sourceNames.clear()
    }
  }
}<|MERGE_RESOLUTION|>--- conflicted
+++ resolved
@@ -841,11 +841,6 @@
     }
   }
 
-<<<<<<< HEAD
-  def isInsideMacro(elem: PsiElement): Boolean = InsideMacro.unapply(elem).isDefined
-
-=======
->>>>>>> b4fb9984
   def shouldSkip(location: Location, debugProcess: DebugProcess): Boolean = {
     ScalaPositionManager.instance(debugProcess).forall(_.shouldSkip(location))
   }
