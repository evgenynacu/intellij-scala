--- conflicted
+++ resolved
@@ -569,17 +569,8 @@
 
           val evaluator =
             if (p.isRepeated) repeatedArgEvaluator(exprsForP, p.expectedType, call)
-<<<<<<< HEAD
-            else if (exprsForP.nonEmpty) {
-              if (exprsForP.length == 1) evaluatorFor(exprsForP(0))
-              else {
-                throw EvaluationException(ScalaBundle.message("wrong.number.of.expressions"))
-              }
-            }
-=======
             else if (exprsForP.size > 1) throw EvaluationException(ScalaBundle.message("wrong.number.of.expressions"))
             else if (exprsForP.length == 1 && !isDefaultExpr(exprsForP.head)) evaluatorFor(exprsForP.head)
->>>>>>> 0c6ac0ae
             else if (param.isImplicitParameter) implicitArgEvaluator(fun, param, call)
             else if (p.isDefault) {
               val paramIndex = parameters.indexOf(p) + 1
@@ -848,11 +839,6 @@
           val exprText = s"($invokedText).update$args"
           val expr = ScalaPsiElementFactory.createExpressionWithContextFromText(exprText, stmt.getContext, stmt)
           evaluatorFor(expr)
-<<<<<<< HEAD
-        case ResolvesTo(ScalaPsiUtil.inNameContext(pd: ScPatternDefinition)) =>
-          throw EvaluationException("Cannot evaluate assignment to val")
-=======
->>>>>>> 0c6ac0ae
         case _ =>
           val leftEvaluator = evaluatorFor(stmt.getLExpression)
           val rightEvaluator = stmt.getRExpression match {
