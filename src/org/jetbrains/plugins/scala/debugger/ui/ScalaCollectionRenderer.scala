package org.jetbrains.plugins.scala.debugger.ui

import java.util

import com.intellij.debugger.engine._
import com.intellij.debugger.engine.evaluation.expression.{Evaluator, ExpressionEvaluator, ExpressionEvaluatorImpl, TypeEvaluator}
import com.intellij.debugger.engine.evaluation.{CodeFragmentKind, EvaluateException, EvaluationContext, TextWithImportsImpl}
import com.intellij.debugger.impl.DebuggerUtilsEx
import com.intellij.debugger.settings.NodeRendererSettings
import com.intellij.debugger.ui.tree.render._
import com.intellij.debugger.ui.tree.{DebuggerTreeNode, NodeDescriptor, NodeManager, ValueDescriptor}
import com.intellij.debugger.{DebuggerBundle, DebuggerContext}
import com.intellij.openapi.fileTypes.StdFileTypes
import com.intellij.psi.{PsiElement, PsiManager}
import com.sun.jdi._
import org.jetbrains.plugins.scala.debugger.evaluation.EvaluationException
import org.jetbrains.plugins.scala.debugger.evaluation.evaluator.{ScalaDuplexEvaluator, ScalaFieldEvaluator, ScalaMethodEvaluator, ScalaThisEvaluator}
import org.jetbrains.plugins.scala.debugger.filters.ScalaDebuggerSettings
import org.jetbrains.plugins.scala.debugger.ui.ScalaCollectionRenderer._
import org.jetbrains.plugins.scala.lang.psi.impl.ScalaPsiElementFactory.createExpressionFromText

import scala.collection.mutable
import scala.reflect.NameTransformer

/**
 * @author Nikolay.Tropin
 */

class ScalaCollectionRenderer extends CompoundReferenceRenderer(NodeRendererSettings.getInstance(), "Scala collection", sizeLabelRenderer, ScalaToArrayRenderer) {

  setClassName(collectionClassName)


  override def isApplicable(tp: Type): Boolean = {
    super.isApplicable(tp) && notStream(tp) && notView(tp)
  }

  override def isEnabled: Boolean = ScalaDebuggerSettings.getInstance().FRIENDLY_COLLECTION_DISPLAY_ENABLED
}

object ScalaCollectionRenderer {
  implicit class ToExpressionEvaluator(val e: Evaluator) extends AnyVal {
    def exprEval = new ExpressionEvaluatorImpl(e)
  }

  private val evaluators: mutable.HashMap[DebugProcess, CachedEvaluators] = new mutable.HashMap()

  private def cachedEvaluators(context: EvaluationContext): CachedEvaluators = {
    val debugProcess = context.getDebugProcess
    evaluators.get(debugProcess).orElse {
      if (debugProcess.isDetached || debugProcess.isDetaching) None
      else {
        val value = new CachedEvaluators
        evaluators.put(debugProcess, value)
        debugProcess.addDebugProcessListener(new DebugProcessAdapterImpl {
          override def processDetached(process: DebugProcessImpl, closedByUser: Boolean): Unit = evaluators.remove(debugProcess)
        })
        Some(value)
      }
    }.getOrElse(new CachedEvaluators)
  }

  private def hasDefiniteSizeEval(context: EvaluationContext) = cachedEvaluators(context).hasDefiniteSizeEval
  private def nonEmptyEval(context: EvaluationContext) = cachedEvaluators(context).nonEmptyEval
  private def sizeEval(context: EvaluationContext) = cachedEvaluators(context).sizeEval

  val collectionClassName = "scala.collection.GenIterable"
  val streamClassName = "scala.collection.immutable.Stream"
  val streamViewClassName = "scala.collection.immutable.StreamView"
  val viewClassName = "scala.collection.IterableView"
  val iteratorClassName = "scala.collection.Iterator"

  val sizeLabelRenderer = createSizeLabelRenderer()

  def hasDefiniteSize(value: Value, evaluationContext: EvaluationContext): Boolean = {
    value.`type`() match {
      case ct: ClassType if ct.name.startsWith("scala.collection") && notStream(ct) && notIterator(ct) => true
      case _ => evaluateBoolean(value, evaluationContext, hasDefiniteSizeEval(evaluationContext))
    }
  }

  def nonEmpty(value: Value, evaluationContext: EvaluationContext): Boolean = {
    value.`type`() match {
      case ct: ClassType if ct.name.toLowerCase.contains("empty") || ct.name.contains("Nil") => false
      case _ => evaluateBoolean(value, evaluationContext, nonEmptyEval(evaluationContext))
    }
  }

<<<<<<< HEAD
  def size(value: Value, evaluationContext: EvaluationContext): Int = evaluateInt(value, evaluationContext, sizeEval)
=======
  def size(value: Value, evaluationContext: EvaluationContext): Int = evaluateInt(value, evaluationContext, sizeEval(evaluationContext))
>>>>>>> b4fb9984

  private def checkNotCollectionOfKind(tp: Type, shortName: String, baseClassName: String) = !tp.name.contains(shortName) && !DebuggerUtils.instanceOf(tp, baseClassName)

  private def notView(tp: Type): Boolean = checkNotCollectionOfKind(tp, "View", viewClassName)

  private def notStream(tp: Type): Boolean = checkNotCollectionOfKind(tp, "Stream", streamClassName)

  private def notIterator(tp: Type): Boolean = checkNotCollectionOfKind(tp, "Iterator", iteratorClassName)
  /**
   * util method for collection displaying in debugger
    *
    * @param name name encoded for jvm (for example, scala.collection.immutable.$colon$colon)
   * @return decoded nonqualified part (:: in example)
   */
  def transformName(name: String): String = getNonQualifiedName(NameTransformer decode name)

  private def getNonQualifiedName(fullName: String): String = {
    val index =
      if (fullName endsWith "`") fullName.substring(0, fullName.length - 1).lastIndexOf('`')
      else fullName.lastIndexOf('.')
    "\"" + fullName.substring(index + 1) + "\""
  }

  private def createSizeLabelRenderer(): LabelRenderer = {
    val expressionText = "size()"
    val sizePrefix = " size = "
    val labelRenderer: LabelRenderer = new LabelRenderer() {
      override def calcLabel(descriptor: ValueDescriptor, evaluationContext: EvaluationContext, labelListener: DescriptorLabelListener): String = {
        descriptor.getValue match {
          case null => "null"
          case objRef: ObjectReference =>
            val typeName = if (objRef.referenceType() != null) ScalaCollectionRenderer.transformName(objRef.referenceType().name) else ""
            val sizeValue =
              if (!hasDefiniteSize(objRef, evaluationContext)) "?"
              else size(objRef, evaluationContext)
            typeName + sizePrefix + sizeValue
        }
      }
    }
    labelRenderer.setLabelExpression(new TextWithImportsImpl(CodeFragmentKind.EXPRESSION, expressionText, "", StdFileTypes.JAVA))
    labelRenderer
  }

  private def evaluateBoolean(value: Value, context: EvaluationContext, evaluator: Evaluator): Boolean = {
    evaluate(value, context, evaluator) match {
      case b: BooleanValue => b.booleanValue()
      case x => throw EvaluationException(s"$x is not a boolean")
    }
  }

  private def evaluateInt(value: Value, context: EvaluationContext, evaluator: Evaluator): Int = {
    evaluate(value, context, evaluator) match {
      case i: IntegerValue => i.intValue()
      case x => throw EvaluationException(s"$x is not an integer")
    }
  }

  private def evaluate(value: Value, context: EvaluationContext, evaluator: Evaluator) = {
    if (value != null) {
      val newContext = context.createEvaluationContext(value)
      evaluator.exprEval.evaluate(newContext)
    }
    else if (value != null) {
      val newContext = context.createEvaluationContext(value)
      evaluator.exprEval.evaluate(newContext) match {
        case b: BooleanValue => b.booleanValue()
        case _ => throw EvaluationException("Cannot evaluate expression")
      }
    }
    else throw EvaluationException("Cannot evaluate expression")
  }

  object ScalaToArrayRenderer extends ReferenceRenderer(collectionClassName) with ChildrenRenderer {

    private def toArrayEvaluator(context: EvaluationContext) = cachedEvaluators(context).toArrayEvaluator

    override def getUniqueId: String = "ScalaToArrayRenderer"

    override def isExpandable(value: Value, context: EvaluationContext, parentDescriptor: NodeDescriptor): Boolean = {
      val evaluationContext: EvaluationContext = context.createEvaluationContext(value)
      try {
        return nonEmpty(value, context) && hasDefiniteSize(value, context)
      }
      catch {
        case _: EvaluateException =>
      }

      try {
        val children: Value = evaluateChildren(evaluationContext, parentDescriptor)
        val defaultChildrenRenderer: ChildrenRenderer = DebugProcessImpl.getDefaultRenderer(value.`type`)
        defaultChildrenRenderer.isExpandable(children, evaluationContext, parentDescriptor)
      }
      catch {
        case _: EvaluateException =>
          true
      }
    }

    override def getChildValueExpression(node: DebuggerTreeNode, context: DebuggerContext): PsiElement = {
      implicit val manager = PsiManager.getInstance(context.getProject)
      createExpressionFromText("this.toArray()")
    }


    override def buildChildren(value: Value, builder: ChildrenBuilder, evaluationContext: EvaluationContext) {
      val nodeManager: NodeManager = builder.getNodeManager
      try {
        val parentDescriptor: ValueDescriptor = builder.getParentDescriptor
        val childrenValue: Value = evaluateChildren(evaluationContext.createEvaluationContext(value), parentDescriptor)
        val renderer: NodeRenderer = getChildrenRenderer(childrenValue, parentDescriptor)
        renderer.buildChildren(childrenValue, builder, evaluationContext)
      }
      catch {
        case e: EvaluateException =>
          val errorChildren: util.ArrayList[DebuggerTreeNode] = new util.ArrayList[DebuggerTreeNode]
          errorChildren.add(nodeManager.createMessageNode(DebuggerBundle.message("error.unable.to.evaluate.expression") + " " + e.getMessage))
          builder.setChildren(errorChildren)
      }
    }

    private def getChildrenRenderer(childrenValue: Value, parentDescriptor: ValueDescriptor): NodeRenderer = {
      var renderer: NodeRenderer = ExpressionChildrenRenderer.getLastChildrenRenderer(parentDescriptor)
      if (renderer == null || childrenValue == null || !renderer.isApplicable(childrenValue.`type`)) {
        renderer = DebugProcessImpl.getDefaultRenderer(if (childrenValue != null) childrenValue.`type` else null)
        ExpressionChildrenRenderer.setPreferableChildrenRenderer(parentDescriptor, renderer)
      }
      renderer
    }

    private def evaluateChildren(context: EvaluationContext, descriptor: NodeDescriptor): Value = {
      val evaluator: ExpressionEvaluator = toArrayEvaluator(context).exprEval
      val value: Value = evaluator.evaluate(context)
      DebuggerUtilsEx.keep(value, context)
      value
    }
  }

  private class CachedEvaluators {
    val hasDefiniteSizeEval = ScalaMethodEvaluator(new ScalaThisEvaluator(), "hasDefiniteSize", JVMNameUtil.getJVMRawText("()Z"), Nil)
    val nonEmptyEval = ScalaMethodEvaluator(new ScalaThisEvaluator(), "nonEmpty", JVMNameUtil.getJVMRawText("()Z"), Nil)
    val sizeEval = ScalaMethodEvaluator(new ScalaThisEvaluator(), "size", JVMNameUtil.getJVMRawText("()I"), Nil)

    val toArrayEvaluator = {
      val classTagObjectEval = {
        val classTagEval = stableObjectEval("scala.reflect.ClassTag$")
        ScalaMethodEvaluator(classTagEval, "Object", null, Nil)
      }

      val manifestObjectEval = {
        val predefEval = stableObjectEval("scala.Predef$")
        val manifestEval = ScalaMethodEvaluator(predefEval, "Manifest", null, Nil)
        ScalaMethodEvaluator(manifestEval, "Object", null, Nil)
      }
      val argEval = ScalaDuplexEvaluator(classTagObjectEval, manifestObjectEval)

      ScalaMethodEvaluator(new ScalaThisEvaluator(), "toArray", null, Seq(argEval))
    }

    private def stableObjectEval(name: String) = ScalaFieldEvaluator(new TypeEvaluator(JVMNameUtil.getJVMRawText(name)), "MODULE$", classPrivateThisField = false)
  }
}

<|MERGE_RESOLUTION|>--- conflicted
+++ resolved
@@ -86,11 +86,7 @@
     }
   }
 
-<<<<<<< HEAD
-  def size(value: Value, evaluationContext: EvaluationContext): Int = evaluateInt(value, evaluationContext, sizeEval)
-=======
   def size(value: Value, evaluationContext: EvaluationContext): Int = evaluateInt(value, evaluationContext, sizeEval(evaluationContext))
->>>>>>> b4fb9984
 
   private def checkNotCollectionOfKind(tp: Type, shortName: String, baseClassName: String) = !tp.name.contains(shortName) && !DebuggerUtils.instanceOf(tp, baseClassName)
 
