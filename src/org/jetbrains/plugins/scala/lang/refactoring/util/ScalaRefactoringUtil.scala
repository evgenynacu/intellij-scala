package org.jetbrains.plugins.scala
package lang
package refactoring
package util

import _root_.java.awt.Component
import _root_.javax.swing.event.{ListSelectionEvent, ListSelectionListener}
import java.util

import _root_.com.intellij.codeInsight.unwrap.ScopeHighlighter
import _root_.com.intellij.openapi.ui.popup.{JBPopupAdapter, JBPopupFactory, LightweightWindowEvent}
import com.intellij.codeInsight.PsiEquivalenceUtil
import com.intellij.codeInsight.highlighting.HighlightManager
import com.intellij.openapi.actionSystem.DataContext
import com.intellij.openapi.application.ApplicationManager
import com.intellij.openapi.editor.colors.{EditorColors, EditorColorsManager}
import com.intellij.openapi.editor.markup.{HighlighterLayer, HighlighterTargetArea, RangeHighlighter, TextAttributes}
import com.intellij.openapi.editor.{Editor, RangeMarker, VisualPosition}
import com.intellij.openapi.project.Project
import com.intellij.openapi.util.TextRange
import com.intellij.openapi.vfs.ReadonlyStatusHandler
import com.intellij.psi._
import com.intellij.psi.search.searches.ReferencesSearch
import com.intellij.psi.search.{GlobalSearchScope, LocalSearchScope}
import com.intellij.psi.util.PsiTreeUtil
import com.intellij.refactoring.HelpID
import com.intellij.refactoring.util.CommonRefactoringUtil
import org.jetbrains.plugins.scala.extensions._
import org.jetbrains.plugins.scala.lang.lexer.ScalaTokenTypes
import org.jetbrains.plugins.scala.lang.psi.api.base.patterns.{ScCaseClause, ScLiteralPattern, ScPattern, ScReferencePattern}
import org.jetbrains.plugins.scala.lang.psi.api.base.types._
import org.jetbrains.plugins.scala.lang.psi.api.base.{ScInterpolatedStringLiteral, ScLiteral, ScStableCodeReferenceElement}
import org.jetbrains.plugins.scala.lang.psi.api.expr._
import org.jetbrains.plugins.scala.lang.psi.api.expr.xml.ScXmlExpr
import org.jetbrains.plugins.scala.lang.psi.api.statements.params.ScClassParameter
import org.jetbrains.plugins.scala.lang.psi.api.statements.{ScFunction, ScFunctionDefinition, ScTypeAlias}
import org.jetbrains.plugins.scala.lang.psi.api.toplevel.templates.{ScExtendsBlock, ScTemplateBody, ScTemplateParents}
import org.jetbrains.plugins.scala.lang.psi.api.toplevel.typedef._
import org.jetbrains.plugins.scala.lang.psi.api.toplevel.{ScEarlyDefinitions, ScTypeParametersOwner}
import org.jetbrains.plugins.scala.lang.psi.api.{ScControlFlowOwner, ScalaFile, ScalaRecursiveElementVisitor}
import org.jetbrains.plugins.scala.lang.psi.impl.ScalaPsiElementFactory
import org.jetbrains.plugins.scala.lang.psi.stubs.util.ScalaStubsUtil
import org.jetbrains.plugins.scala.lang.psi.types._
import org.jetbrains.plugins.scala.lang.psi.types.result.TypingContext
import org.jetbrains.plugins.scala.lang.psi.{ScalaPsiElement, ScalaPsiUtil}
import org.jetbrains.plugins.scala.lang.resolve.ScalaResolveResult
import org.jetbrains.plugins.scala.util.JListCompatibility

import scala.annotation.tailrec
import scala.collection.JavaConverters._
import scala.collection.mutable
import scala.collection.mutable.ArrayBuffer


/**
 * User: Alexander Podkhalyuzin
 * Date: 23.06.2008
 */

object ScalaRefactoringUtil {
  def trimSpacesAndComments(editor: Editor, file: PsiFile, trimComments: Boolean = true) {
    var start = editor.getSelectionModel.getSelectionStart
    var end = editor.getSelectionModel.getSelectionEnd
    if (start == end) return
    while (file.findElementAt(start).isInstanceOf[PsiWhiteSpace] ||
      (file.findElementAt(start).isInstanceOf[PsiComment] && trimComments) ||
      file.getText.charAt(start) == '\n' ||
      file.getText.charAt(start) == ' ') start = start + 1
    while (file.findElementAt(end - 1).isInstanceOf[PsiWhiteSpace] ||
      (file.findElementAt(end - 1).isInstanceOf[PsiComment] && trimComments) ||
      file.getText.charAt(end - 1) == '\n' ||
      file.getText.charAt(end - 1) == ' ') end = end - 1
    editor.getSelectionModel.setSelection(start, end)
  }

  def getExprFrom(expr: ScExpression): ScExpression = {
    var e = unparExpr(expr)
    e match {
      case x: ScReferenceExpression =>
        x.resolve() match {
          case _: ScReferencePattern => return e
          case _ =>
        }
      case _ =>
    }
    var hasNlToken = false
    val text = e.getText
    var i = text.length - 1
    while (i >= 0 && (text(i) == ' ' || text(i) == '\n')) {
      if (text(i) == '\n') hasNlToken = true
      i = i - 1
    }
    if (hasNlToken) e = ScalaPsiElementFactory.createExpressionFromText(text.substring(0, i + 1), e.getManager)
    e.getParent match {
      case x: ScMethodCall if x.args.exprs.nonEmpty =>
        ScalaPsiElementFactory.createExpressionFromText(e.getText + " _", e.getManager)
      case _ => e
    }
  }

  def addPossibleTypes(scType: ScType, expr: ScExpression): Array[ScType] = {
    val types = new ArrayBuffer[ScType]
    if (scType != null) types += scType
    expr.getTypeWithoutImplicits().foreach(types += _)
    expr.getTypeIgnoreBaseType(TypingContext.empty).foreach(types += _)
    expr.expectedType().foreach(types += _)
    if (types.isEmpty) types += psi.types.Any
    val unit = psi.types.Unit
    val sorted = types.distinct.sortWith((t1, t2) => t1.conforms(t2))
    val result = if (sorted.contains(unit)) (sorted - unit) :+ unit else sorted
    result.toArray
  }

  def replaceSingletonTypes(scType: ScType): ScType = {
    def replaceSingleton(scType: ScType): (Boolean, ScType) = {
      ScType.extractDesignatorSingletonType(scType) match {
        case None => (false, scType)
        case Some(tp) => (true, tp)
      }
    }
    scType.recursiveUpdate(replaceSingleton)
  }

  def inTemplateParents(typeElement: ScTypeElement): Boolean = {
    PsiTreeUtil.getParentOfType(typeElement, classOf[ScTemplateParents]) != null
  }

  def checkTypeElement(element: ScTypeElement): Option[ScTypeElement] = {
    Option(element).filter {
      case e if e.getNextSiblingNotWhitespace.isInstanceOf[ScTypeArgs] => false
      case _ => true
    }
  }

  def getTypeElement(project: Project, editor: Editor, file: PsiFile, startOffset: Int, endOffset: Int): Option[ScTypeElement] = {
    val element = PsiTreeUtil.findElementOfClassAtRange(file, startOffset, endOffset, classOf[ScTypeElement])

    Option(element).filter(_.getTextRange.getEndOffset == endOffset).flatMap(checkTypeElement)
  }

  def getOwner(typeElement: PsiElement) = PsiTreeUtil.getParentOfType(typeElement, classOf[ScTypeParametersOwner], true)

  def getTypeParameterOwnerList(typeElement: ScTypeElement): Seq[ScTypeParametersOwner] = {
    val ownersArray: ArrayBuffer[ScTypeParametersOwner] = new ArrayBuffer[ScTypeParametersOwner]()
    typeElement.breadthFirst.foreach {
      case x: ScTypeElement if x.calcType.isInstanceOf[ScTypeParameterType] =>
        val owner = getOwner(x)
        if (owner != null) {
          ownersArray += owner
        }
      case _ =>
    }
    ownersArray.toSeq
  }

  def getTypeAliasOwnersList(typeElement: ScTypeElement): Seq[ScTypeParametersOwner] = {
    def getTypeAlias(typeElement: ScTypeElement): ScTypeAlias = {
      val firstChild = typeElement.getFirstChild
      firstChild match {
        case reference: ScStableCodeReferenceElement =>
          reference.resolve() match {
            case ta: ScTypeAlias if !ScalaPsiUtil.hasStablePath(ta) =>
              ta
            case _ => null
          }
        case _ => null
      }
    }

    val ownersArray: ArrayBuffer[ScTypeParametersOwner] = new ArrayBuffer[ScTypeParametersOwner]()
    typeElement.breadthFirst.foreach {
      case te: ScTypeElement =>
        val ta = getTypeAlias(te)
        if (ta != null) {
          val owner = getOwner(ta)
          if (owner != null) {
            ownersArray += owner
          }
        }

      case _ => false
    }

    ownersArray.toSeq
  }

<<<<<<< HEAD
=======
  def getMinOwner(ownres: Array[ScTypeParametersOwner], currentFile: PsiFile): PsiElement = {
    val filtered = ownres.filter((value: ScTypeParametersOwner) => value.getContainingFile == currentFile)
    PsiTreeUtil.findCommonParent(filtered: _*)
  }

>>>>>>> 0c6ac0ae
  def getExpression(project: Project, editor: Editor, file: PsiFile, startOffset: Int, endOffset: Int): Option[(ScExpression, Array[ScType])] = {
    val rangeText = file.getText.substring(startOffset, endOffset)

    def selectedInfixExpr(): Option[(ScExpression, Array[ScType])] = {
      val expr = ScalaPsiElementFactory.createOptionExpressionFromText(rangeText, file.getManager)
      expr match {
        case Some(expression: ScInfixExpr) =>
          val op1 = expression.operation
          if (ScalaRefactoringUtil.ensureFileWritable(project, file)) {
            var res: Option[(ScExpression, Array[ScType])] = None
            inWriteCommandAction(project) {
              val document = editor.getDocument
              document.insertString(endOffset, ")")
              document.insertString(startOffset, "(")
              val documentManager: PsiDocumentManager = PsiDocumentManager.getInstance(project)
              documentManager.commitDocument(document)
              val newOpt = getExpression(project, editor, file, startOffset, endOffset + 2)
              newOpt match {
                case Some((expression: ScExpression, typez)) =>
                  expression.getParent match {
                    case inf: ScInfixExpr =>
                      val op2 = inf.operation
                      import org.jetbrains.plugins.scala.lang.parser.util.ParserUtils.priority
                      if (priority(op1.getText) == priority(op2.getText)) {
                        res = Some((expression.copy.asInstanceOf[ScExpression], typez))
                      }
                    case _ =>
                  }
                case None =>
              }
              document.deleteString(endOffset + 1, endOffset + 2)
              document.deleteString(startOffset, startOffset + 1)
              documentManager.commitDocument(document)
            }
            return res
          } else return None
        case _ => return None
      }
      None
    }

    def partOfStringLiteral(): Option[(ScExpression, Array[ScType])] = {
      val lit = PsiTreeUtil.findElementOfClassAtOffset(file, startOffset, classOf[ScLiteral], false)
      val endLit = PsiTreeUtil.findElementOfClassAtOffset(file, endOffset, classOf[ScLiteral], false)
      if (lit == null || !lit.isString || lit != endLit) return None

      val prefix = lit match {
        case intrp: ScInterpolatedStringLiteral if rangeText.contains('$') => intrp.reference.fold("")(_.refName)
        case _ => ""
      }
      val quote = if (lit.isMultiLineString) "\"\"\"" else "\""

      val text = s"$prefix$quote$rangeText$quote"
      val expr = ScalaPsiElementFactory.createExpressionWithContextFromText(text, lit.getContext, lit).asInstanceOf[ScLiteral]
      val tpe = expr.getNonValueType().getOrAny
      Some(expr, Array(tpe))
    }

    val element = PsiTreeUtil.findElementOfClassAtRange(file, startOffset, endOffset, classOf[ScExpression])

    if (element == null || element.getTextRange.getEndOffset != endOffset) {
      return selectedInfixExpr() orElse partOfStringLiteral()
    }

    val cachedType = element.getType(TypingContext.empty).getOrAny

    object ReferenceToFunction {
      def unapply(refExpr: ScReferenceExpression) = refExpr.bind() match {
        case Some(srr: ScalaResolveResult) if srr.element.isInstanceOf[ScFunction] => Some(srr.element.asInstanceOf[ScFunction])
        case _ => None
      }
    }
    // Handle omitted parentheses in calls to functions with empty parameter list.
    // todo add a test for case with only implicit parameter list.
    val exprType = (element, cachedType) match {
      case (ReferenceToFunction(func), ScFunctionType(returnType, _)) if (func: ScFunction).parameters.isEmpty => returnType
      case _ => cachedType
    }
    val types = addPossibleTypes(exprType, element).map(replaceSingletonTypes)
    Some((element, types))
  }

  def expressionToIntroduce(expr: ScExpression): ScExpression = {
    def copyExpr = expr.copy.asInstanceOf[ScExpression]
    def liftMethod = ScalaPsiElementFactory.createExpressionFromText(expr.getText + " _", expr.getManager)
    expr match {
      case ref: ScReferenceExpression =>
        ref.resolve() match {
          case fun: ScFunction if fun.paramClauses.clauses.nonEmpty &&
            fun.paramClauses.clauses.head.isImplicit => copyExpr
          case fun: ScFunction if fun.parameters.nonEmpty => liftMethod
          case meth: PsiMethod if meth.getParameterList.getParameters.nonEmpty => liftMethod
          case _ => copyExpr
        }
      case _ => copyExpr
    }
  }

  def ensureFileWritable(project: Project, file: PsiFile): Boolean = {
    val virtualFile = file.getVirtualFile
    val readonlyStatusHandler = ReadonlyStatusHandler.getInstance(project)
    val operationStatus = readonlyStatusHandler.ensureFilesWritable(virtualFile)
    !operationStatus.hasReadonlyFiles
  }

  def getOccurrenceRanges(element: PsiElement, enclosingContainer: PsiElement): Array[TextRange] = {
    def collectOccurrencesInLiteral(literal: ScLiteral, text: String, result: ArrayBuffer[TextRange]) {
      if (text.isEmpty) return

      val litStart = literal.getTextRange.getStartOffset
      val textToCheck = literal.getText
      var fromIdx = 0
      var indexOf = 0
      while (fromIdx < textToCheck.length && indexOf >= 0) {
        indexOf = textToCheck.indexOf(text, fromIdx)
        if (indexOf >= 0) {
          val start = litStart + indexOf
          val end = start + text.length
          fromIdx = end - litStart
          result += new TextRange(start, end)
        }
      }
    }
    def getTextOccurrenceInLiterals(text: String, enclosingContainer: PsiElement, filter: ScLiteral => Boolean): Array[TextRange] = {
      val result = ArrayBuffer[TextRange]()
      for (child <- enclosingContainer.getChildren) {
        child match {
          case toCheck: ScLiteral if PsiEquivalenceUtil.areElementsEquivalent(element, toCheck) =>
            result += toCheck.getTextRange
          case lit: ScLiteral if filter(lit) => collectOccurrencesInLiteral(lit, text, result)
          case _ => result ++= getTextOccurrenceInLiterals(text, child, filter)
        }
      }
      result.toArray
    }
    element match {
      case intrp: ScInterpolatedStringLiteral =>
        val prefix = intrp.reference.fold("")(_.refName)
        val fileText = intrp.getContainingFile.getText
        val text = fileText.substring(intrp.contentRange.getStartOffset, intrp.contentRange.getEndOffset)
        val refNameToResolved = mutable.HashMap[String, PsiElement]()
        intrp.depthFirst.foreach {
          case ref: ScReferenceExpression => refNameToResolved += ((ref.refName, ref.resolve()))
          case _ =>
        }
        val filter: ScLiteral => Boolean = {
          case toCheck: ScInterpolatedStringLiteral =>
            toCheck.reference.fold("")(_.refName) == prefix && toCheck.depthFirst.forall {
              case ref: ScReferenceExpression => refNameToResolved.get(ref.refName).contains(ref.resolve())
              case _ => true
            }
          case _ => false
        }
        getTextOccurrenceInLiterals(text, enclosingContainer, filter)
      case lit: ScLiteral if lit.isString =>
        val text = lit.getValue.asInstanceOf[String]
        val filter: ScLiteral => Boolean = {
          case toCheck: ScInterpolatedStringLiteral if text.contains('$') => false
          case _ => true
        }
        getTextOccurrenceInLiterals(text, enclosingContainer, filter)
      case _ => getExprOccurrences(element, enclosingContainer).map(_.getTextRange)
    }
  }

  def getExprOccurrences(element: PsiElement, enclosingContainer: PsiElement): Array[ScExpression] = {
    val occurrences: ArrayBuffer[ScExpression] = new ArrayBuffer[ScExpression]()
    if (enclosingContainer == element) occurrences += enclosingContainer.asInstanceOf[ScExpression]
    else
      for (child <- enclosingContainer.getChildren) {
        if (PsiEquivalenceUtil.areElementsEquivalent(child, element)) {
          child match {
            case x: ScExpression =>
              x.getParent match {
                case y: ScMethodCall if y.args.exprs.isEmpty => occurrences += y
                case _ => occurrences += x
              }
            case _ =>
          }
        } else {
          occurrences ++= getExprOccurrences(element, child)
        }
      }
    occurrences.toArray
  }

  def getTypeElementOccurrences(element: ScTypeElement, enclosingContainer: PsiElement): Array[ScTypeElement] = {
    val occurrences: ArrayBuffer[ScTypeElement] = new ArrayBuffer[ScTypeElement]()
    if (enclosingContainer == element) occurrences += enclosingContainer.asInstanceOf[ScTypeElement]
    else
      for (child <- enclosingContainer.getChildren) {
        if (PsiEquivalenceUtil.areElementsEquivalent(child, element)) {
          child match {
            case typeElement: ScTypeElement if !inTemplateParents(typeElement) =>
              occurrences += typeElement
            case _ =>
          }
        } else {
          occurrences ++= getTypeElementOccurrences(element, child)
        }
      }
    occurrences.toArray
  }

  def getOccurrencesInInheritors(typeElement: ScTypeElement,
                                 currentElement: ScTypeDefinition,
                                 conflictsReporter: ConflictsReporter,
                                 project: Project,
                                 editor: Editor): (Array[ScTypeElement], Array[ScalaTypeValidator]) = {

    val scope: GlobalSearchScope = GlobalSearchScope.allScope(currentElement.getProject)
    val inheritors = ScalaStubsUtil.getClassInheritors(currentElement, scope)

    def helper(classObject: ScTemplateDefinition,
               occurrencesRes: mutable.MutableList[Array[ScTypeElement]],
               validatorsRes: mutable.MutableList[ScalaTypeValidator]) = {

      val occurrences = getTypeElementOccurrences(typeElement, classObject)
      val validator = ScalaTypeValidator(conflictsReporter, project, typeElement, classObject, occurrences.isEmpty)
      occurrencesRes += occurrences
      validatorsRes += validator
    }

    val collectedOccurrences: mutable.MutableList[Array[ScTypeElement]] = mutable.MutableList()
    val collectedValidators: mutable.MutableList[ScalaTypeValidator] = mutable.MutableList()

    inheritors.foreach((x: ScTemplateDefinition) => helper(x, collectedOccurrences, collectedValidators))

    val occurrences: Array[ScTypeElement] = collectedOccurrences.foldLeft(Array[ScTypeElement]())((a, b) => a ++ b)
    val validators: Array[ScalaTypeValidator] = collectedValidators.toArray

    (occurrences, validators)
  }


  def unparExpr(expr: ScExpression): ScExpression = {
    expr match {
      case x: ScParenthesisedExpr =>
        x.expr match {
          case Some(e) => e
          case _ => x
        }
      case _ => expr
    }
  }

  def hasNltoken(e: PsiElement): Boolean = {
    var hasNlToken = false
    val text = e.getText
    var i = text.length - 1
    while (i >= 0 && (text(i) == ' ' || text(i) == '\n')) {
      if (text(i) == '\n') hasNlToken = true
      i = i - 1
    }
    hasNlToken
  }

  def getCompatibleTypeNames(myTypes: Array[ScType]): util.LinkedHashMap[String, ScType] = {
    val map = new util.LinkedHashMap[String, ScType]
    myTypes.foreach(myType => map.put(ScType.presentableText(myType), myType))
    map
  }

  def highlightOccurrences(project: Project, occurrences: Array[TextRange], editor: Editor): Seq[RangeHighlighter] = {
    val highlighters = new java.util.ArrayList[RangeHighlighter]
    var highlightManager: HighlightManager = null
    if (editor != null) {
      highlightManager = HighlightManager.getInstance(project)
      val colorsManager = EditorColorsManager.getInstance
      val attributes = colorsManager.getGlobalScheme.getAttributes(EditorColors.SEARCH_RESULT_ATTRIBUTES)
      for (occurence <- occurrences)
        highlightManager.addRangeHighlight(editor, occurence.getStartOffset, occurence.getEndOffset, attributes, true, highlighters)
    }
    highlighters.asScala
  }

  def highlightOccurrences(project: Project, occurrences: Array[PsiElement], editor: Editor): Seq[RangeHighlighter] = {
    highlightOccurrences(project, occurrences.map({
      el: PsiElement => el.getTextRange
    }), editor)
  }

  def showChooser[T <: PsiElement](editor: Editor, elements: Array[T], pass: T => Unit, title: String,
                                   elementName: T => String, toHighlight: T => PsiElement = (t: T) => t.asInstanceOf[PsiElement]) {
    class Selection {
      val selectionModel = editor.getSelectionModel
      val (start, end) = (selectionModel.getSelectionStart, selectionModel.getSelectionEnd)
      val scheme = editor.getColorsScheme
      val textAttributes = new TextAttributes
      textAttributes.setForegroundColor(scheme.getColor(EditorColors.SELECTION_FOREGROUND_COLOR))
      textAttributes.setBackgroundColor(scheme.getColor(EditorColors.SELECTION_BACKGROUND_COLOR))
      var selectionHighlighter: RangeHighlighter = null
      val markupModel = editor.getMarkupModel

      def addHighlighter() = if (selectionHighlighter == null) {
        selectionHighlighter = markupModel.addRangeHighlighter(start, end, HighlighterLayer.SELECTION + 1,
          textAttributes, HighlighterTargetArea.EXACT_RANGE)
      }

      def removeHighlighter() = if (selectionHighlighter != null) markupModel.removeHighlighter(selectionHighlighter)
    }

    val selection = new Selection
    val highlighter: ScopeHighlighter = new ScopeHighlighter(editor)
    val model = JListCompatibility.createDefaultListModel()
    for (element <- elements) {
      JListCompatibility.addElement(model, element)
    }
    val list = JListCompatibility.createJListFromModel(model)
    JListCompatibility.setCellRenderer(list, new DefaultListCellRendererAdapter {
      def getListCellRendererComponentAdapter(container: JListCompatibility.JListContainer,
                                              value: Object, index: Int, isSelected: Boolean, cellHasFocus: Boolean): Component = {
        val rendererComponent: Component = getSuperListCellRendererComponent(container.getList, value, index, isSelected, cellHasFocus)
        val element: T = value.asInstanceOf[T]
        if (element.isValid) {
          setText(elementName(element))
        }
        rendererComponent
      }
    })
    list.addListSelectionListener(new ListSelectionListener {
      def valueChanged(e: ListSelectionEvent) {
        highlighter.dropHighlight()
        val index: Int = list.getSelectedIndex
        if (index < 0) return
        val element: T = model.get(index).asInstanceOf[T]
        val toExtract: util.ArrayList[PsiElement] = new util.ArrayList[PsiElement]
        toExtract.add(toHighlight(element))
        highlighter.highlight(toHighlight(element), toExtract)
      }
    })

    JBPopupFactory.getInstance.createListPopupBuilder(list).setTitle(title).setMovable(false).setResizable(false).setRequestFocus(true).setItemChoosenCallback(new Runnable {
      def run() {
        pass(list.getSelectedValue.asInstanceOf[T])
      }
    }).addListener(new JBPopupAdapter {
      override def beforeShown(event: LightweightWindowEvent): Unit = {
        selection.addHighlighter()
      }

      override def onClosed(event: LightweightWindowEvent) {
        highlighter.dropHighlight()
        selection.removeHighlighter()
      }
    }).createPopup.showInBestPositionFor(editor)
  }

  def getShortText(expr: ScalaPsiElement): String = {
    val builder = new StringBuilder
    expr match {
      case ass: ScAssignStmt =>
        builder.append(getShortText(ass.getLExpression))
        builder.append(" = ")
        ass.getRExpression match {
          case Some(r) => builder.append(getShortText(r))
          case _ =>
        }
      case bl: ScBlock =>
        builder.append("{...}")
      case d: ScDoStmt =>
        builder.append("do {...} while (...)")
      case f: ScForStatement =>
        builder.append("for (...) ")
        if (f.isYield) builder.append("yield ")
        builder.append("{...}")
      case f: ScFunctionExpr =>
        val arrow = ScalaPsiUtil.functionArrow(f.getProject)
        builder.append(f.params.getText).append(s" $arrow {...}")
      case g: ScGenericCall =>
        builder.append(getShortText(g.referencedExpr))
        builder.append("[...]")
      case i: ScIfStmt =>
        builder.append("if (...) {...}")
        if (i.elseBranch.isDefined) builder.append(" else {...}")
      case i: ScInfixExpr =>
        builder.append(getShortText(i.lOp))
        builder.append(" ")
        builder.append(getShortText(i.operation))
        builder.append(" ")
        builder.append(getShortText(i.rOp))
      case l: ScLiteral => builder.append(l.getText)
      case m: ScMatchStmt =>
        m.expr match {
          case Some(expression) => builder.append(getShortText(expression))
          case _ => builder.append("...")
        }
        builder.append(" match {...}")
      case m: ScMethodCall =>
        builder.append(getShortText(m.getInvokedExpr))
        if (m.argumentExpressions.isEmpty) builder.append("()")
        else builder.append("(...)")
      case n: ScNewTemplateDefinition =>
        builder.append("new ")
        val types = n.extendsBlock.superTypes.filter {
          case ScDesignatorType(clazz: PsiClass) => clazz.qualifiedName != "scala.ScalaObject"
          case _ => true
        }
        for (tp <- types) {
          builder.append(ScType.presentableText(tp))
          if (tp != types.last) builder.append(" with ")
        }
        n.extendsBlock.templateBody match {
          case Some(tb) => builder.append(" {...}")
          case _ =>
        }
      case p: ScParenthesisedExpr =>
        builder.append("(")
        p.expr match {
          case Some(expression) => builder.append(getShortText(expression))
          case _ =>
        }
        builder.append(")")
      case p: ScPostfixExpr =>
        builder.append(getShortText(p.operand))
        builder.append(" ")
        builder.append(getShortText(p.operation))
      case p: ScPrefixExpr =>
        builder.append(getShortText(p.operation))
        builder.append(getShortText(p.operand))
      case r: ScReferenceExpression =>
        r.qualifier match {
          case Some(q) => builder.append(getShortText(q)).append(".")
          case _ =>
        }
        builder.append(r.refName)
      case r: ScReturnStmt =>
        builder.append("return ")
        r.expr match {
          case Some(expression) => builder.append(getShortText(expression))
          case _ =>
        }
      case s: ScSuperReference => builder.append(s.getText)
      case t: ScThisReference => builder.append(t.getText)
      case t: ScThrowStmt =>
        builder.append("throw ")
        t.body match {
          case Some(expression) => builder.append(getShortText(expression))
          case _ => builder.append("...")
        }
      case t: ScTryStmt =>
        builder.append("try {...}")
        if (t.catchBlock.isDefined) builder.append(" catch {...}")
        if (t.finallyBlock.isDefined) builder.append(" finally {...}")
      case t: ScTuple =>
        builder.append("(")
        val exprs = t.exprs
        for (expr <- exprs) {
          builder.append(getShortText(expr))
          if (expr != exprs.last) builder.append(", ")
        }
        builder.append(")")
      case t: ScTypedStmt =>
        builder.append(getShortText(t.expr))
        builder.append(" : ")
        builder.append(t.typeElement match {
          case Some(te) => te.getText
          case _ => "..."
        })
      case u: ScUnderscoreSection =>
        if (u.bindingExpr.isEmpty) builder.append("_")
        else {
          builder.append(getShortText(u.bindingExpr.get))
          builder.append(" _")
        }
      case u: ScUnitExpr => builder.append("()")
      case w: ScWhileStmt => builder.append("while (...) {...}")
      case x: ScXmlExpr => builder.append(x.getText)
      case _ => builder.append(expr.getText)
    }
    builder.toString()
  }

  private[refactoring] def getLineText(editor: Editor): String = {
    val lineNumber = Option(editor.getSelectionModel.getSelectionEndPosition.getLine)
      .getOrElse(editor.getCaretModel.getLogicalPosition.line)
    if (lineNumber >= editor.getDocument.getLineCount) return ""
    val lineStart = editor.visualToLogicalPosition(new VisualPosition(lineNumber, 0))
    val nextLineStart = editor.visualToLogicalPosition(new VisualPosition(lineNumber + 1, 0))
    val start = editor.logicalPositionToOffset(lineStart)
    val end = editor.logicalPositionToOffset(nextLineStart)
    editor.getDocument.getText.substring(start, end)
  }

  def getExpressions(element: PsiElement): Array[ScExpression] = {
    val res = new ArrayBuffer[ScExpression]
    var parent = element
    while (parent != null && !parent.getText.contains("\n")) {
      parent match {
        case expr: ScExpression => res += expr
        case _ =>
      }
      parent = parent.getParent
    }
    res.toArray
  }

  def afterExpressionChoosing(project: Project, editor: Editor, file: PsiFile, dataContext: DataContext,
                              refactoringName: String, exprFilter: (ScExpression) => Boolean = e => true)(invokesNext: => Unit) {

    if (!editor.getSelectionModel.hasSelection) {
      val offset = editor.getCaretModel.getOffset
      val element: PsiElement = file.findElementAt(offset) match {
        case w: PsiWhiteSpace if w.getTextRange.getStartOffset == offset &&
          w.getText.contains("\n") => file.findElementAt(offset - 1)
        case p => p
      }
      val expressions = getExpressions(element).filter(exprFilter)
      def chooseExpression(expr: ScExpression) {
        editor.getSelectionModel.setSelection(expr.getTextRange.getStartOffset, expr.getTextRange.getEndOffset)
        invokesNext
      }
      if (expressions.length == 0)
        editor.getSelectionModel.selectLineAtCaret()
      else if (expressions.length == 1) {
        chooseExpression(expressions(0))
        return
      } else {
        showChooser(editor, expressions, (elem: ScExpression) =>
          chooseExpression(elem), ScalaBundle.message("choose.expression.for", refactoringName), (expr: ScExpression) => {
          getShortText(expr)
        })
        return
      }
    }
    invokesNext
  }

  def afterTypeElementChoosing(project: Project, editor: Editor, file: PsiFile, dataContext: DataContext,
                               currentSelectedElement: ScTypeElement, refactoringName: String)(invokesNext: (ScTypeElement) => Unit) {

    if (!editor.getSelectionModel.hasSelection) {
      val element: PsiElement = currentSelectedElement

      def getTypeElement: Array[ScTypeElement] = {
        val res = new ArrayBuffer[ScTypeElement]
        var parent = element
        while (parent != null) {
          parent match {
            case simpleType: ScSimpleTypeElement if simpleType.getNextSiblingNotWhitespace.isInstanceOf[ScTypeArgs] =>
            case typeInParenthesis: ScParenthesisedTypeElement =>
              val inType = typeInParenthesis.typeElement
              if (inType.isDefined && !res.contains(typeInParenthesis.typeElement.get)) {
                res += typeInParenthesis.typeElement.get
              }
            case typeElement: ScTypeElement =>
              res += typeElement
            case _ =>
          }
          parent = PsiTreeUtil.getParentOfType(parent, classOf[ScTypeElement])
        }
        res.toArray
      }

      val typeElement = getTypeElement

      def chooseTypeElement(typeElement: ScTypeElement) {
        editor.getSelectionModel.setSelection(typeElement.getTextRange.getStartOffset, typeElement.getTextRange.getEndOffset)
        invokesNext(typeElement)
      }
      if (typeElement.length == 0) {
        editor.getSelectionModel.selectLineAtCaret()
      }
      else if (typeElement.length == 1) {
        chooseTypeElement(typeElement(0))
        return
      } else {
        showChooser(editor, typeElement, (elem: ScTypeElement) =>
          chooseTypeElement(elem), ScalaBundle.message("choose.type.element.for", refactoringName), (value: ScTypeElement) => {
          getShortText(value)
        })
        return
      }
    }
    invokesNext(currentSelectedElement)
  }

  private def getElementOnCaretOffset(file: PsiFile, editor: Editor): PsiElement = {
    val offset = editor.getCaretModel.getOffset
    val element: PsiElement = file.findElementAt(offset) match {
      case w: PsiWhiteSpace if w.getTextRange.getStartOffset == offset &&
        w.getText.contains("\n") => file.findElementAt(offset - 1)
      case w: PsiWhiteSpace if w.getTextRange.getStartOffset == offset &&
        w.getText.contains(" ") => file.findElementAt(offset - 1)
      case p => p
    }
    element
  }

  def fileEncloser(startOffset: Int, file: PsiFile): PsiElement = {
    if (file.asInstanceOf[ScalaFile].isScriptFile()) file
    else {
      val elem = file.findElementAt(startOffset)
      val result = ScalaPsiUtil.getParentOfType(elem, classOf[ScExtendsBlock], classOf[PsiFile])
      if (result == null) {
        for (child <- file.getChildren) {
          val textRange: TextRange = child.getTextRange
          if (textRange.contains(startOffset)) return child
        }
      }
      result
    }
  }

  def isInplaceAvailable(editor: Editor): Boolean =
    editor.getSettings.isVariableInplaceRenameEnabled && !ApplicationManager.getApplication.isUnitTestMode

  def enclosingContainer(parent: PsiElement): PsiElement = {
    Option(parent)
            .map(elem => elem.firstChild.getOrElse(elem)) //to make enclosing container non-strict
            .flatMap(_.scopes.toStream.headOption).orNull
  }

  def commonParent(file: PsiFile, textRanges: TextRange*): PsiElement = {
    val elemSeq = (for (occurence <- textRanges) yield file.findElementAt(occurence.getStartOffset)) ++
      (for (occurence <- textRanges) yield file.findElementAt(occurence.getEndOffset - 1))
    PsiTreeUtil.findCommonParent(elemSeq: _*)
  }

  def isLiteralPattern(file: PsiFile, textRange: TextRange): Boolean = {
    val parent = ScalaRefactoringUtil.commonParent(file, textRange)
    val literalPattern = PsiTreeUtil.getParentOfType(parent, classOf[ScLiteralPattern])
    literalPattern != null && literalPattern.getTextRange == textRange
  }

  /**
   * @throws IntroduceException
   */
  def showErrorMessage(text: String, project: Project, editor: Editor, refactoringName: String): Nothing = {
    if (ApplicationManager.getApplication.isUnitTestMode) throw new RuntimeException(text)
    CommonRefactoringUtil.showErrorHint(project, editor, text, refactoringName, HelpID.INTRODUCE_PARAMETER)
    throw new IntroduceException
  }

  def checkFile(file: PsiFile, project: Project, editor: Editor, refactoringName: String) {
    if (!file.isInstanceOf[ScalaFile])
      showErrorMessage(ScalaBundle.message("only.for.scala"), project, editor, refactoringName)

    if (!ScalaRefactoringUtil.ensureFileWritable(project, file))
      showErrorMessage(ScalaBundle.message("file.is.not.writable"), project, editor, refactoringName)
  }

  def checkCanBeIntroduced(expr: ScExpression, action: (String) => Unit = s => {}): Boolean = {
    var errorMessage: String = null
    ScalaPsiUtil.getParentOfType(expr, classOf[ScConstrBlock]) match {
      case block: ScConstrBlock =>
        for {
          selfInv <- block.selfInvocation
          args <- selfInv.args
          if args.isAncestorOf(expr)
        } errorMessage = ScalaBundle.message("cannot.refactor.arg.in.self.invocation.of.constructor")
      case _ =>
    }

    val guard: ScGuard = PsiTreeUtil.getParentOfType(expr, classOf[ScGuard])
    if (guard != null && guard.getParent.isInstanceOf[ScCaseClause])
      errorMessage = ScalaBundle.message("refactoring.is.not.supported.in.guard")

    expr match {
      case block: ScBlock if !block.hasRBrace && block.statements.size != 1 =>
        errorMessage = ScalaBundle.message("cannot.refactor.not.expression")
      case _ =>
    }

    if (errorMessage == null) errorMessage = expr.getParent match {
      case inf: ScInfixExpr if inf.operation == expr => ScalaBundle.message("cannot.refactor.not.expression")
      case post: ScPostfixExpr if post.operation == expr => ScalaBundle.message("cannot.refactor.not.expression")
      case _: ScGenericCall => ScalaBundle.message("cannot.refactor.under.generic.call")
      case _ if expr.isInstanceOf[ScConstrExpr] => ScalaBundle.message("cannot.refactor.constr.expression")
      case _: ScArgumentExprList if expr.isInstanceOf[ScAssignStmt] => ScalaBundle.message("cannot.refactor.named.arg")
      case _: ScLiteralPattern => ScalaBundle.message("cannot.refactor.literal.pattern")
      case par: ScClassParameter =>
        par.containingClass match {
          case clazz: ScClass if clazz.isTopLevel => ScalaBundle.message("cannot.refactor.class.parameter.top.level")
          case _ => null
        }
      case _ => null
    }
    if (errorMessage != null) action(errorMessage)
    errorMessage == null
  }

  def replaceOccurence(textRange: TextRange, newString: String, file: PsiFile): RangeMarker = {
    val documentManager = PsiDocumentManager.getInstance(file.getProject)
    val document = documentManager.getDocument(file)
    var shift = 0
    val start = textRange.getStartOffset
    document.replaceString(start, textRange.getEndOffset, newString)
    val newRange = new TextRange(start, start + newString.length)
    documentManager.commitDocument(document)
    val leaf = file.findElementAt(start)
    val parent = leaf.getParent
    parent match {
      case null =>
      case ChildOf(pars@ScParenthesisedExpr(inner)) if !ScalaPsiUtil.needParentheses(pars, inner) =>
        val textRange = pars.getTextRange
        val afterWord = textRange.getStartOffset > 0 && {
          val prevElemType = file.findElementAt(textRange.getStartOffset - 1).getNode.getElementType
          ScalaTokenTypes.IDENTIFIER_TOKEN_SET.contains(prevElemType) || ScalaTokenTypes.KEYWORDS.contains(prevElemType)
        }
        shift = pars.getTextRange.getStartOffset - inner.getTextRange.getStartOffset + (if (afterWord) 1 else 0)
        document.replaceString(textRange.getStartOffset, textRange.getEndOffset, (if (afterWord) " " else "") + newString)
      case ChildOf(ScPostfixExpr(_, `parent`)) =>
        //This case for block argument expression
        val textRange = parent.getTextRange
        document.replaceString(textRange.getStartOffset, textRange.getEndOffset, "(" + newString + ")")
        shift = 1
      case _: ScReferencePattern =>
        val textRange = parent.getTextRange
        document.replaceString(textRange.getStartOffset, textRange.getEndOffset, "`" + newString + "`")
      case lit: ScLiteral =>
        val prefix = lit match {
          case intrp: ScInterpolatedStringLiteral => intrp.reference.fold("")(_.refName)
          case _ => ""
        }
        val replaceAsInjection = Seq("s", "raw").contains(prefix)

        if (replaceAsInjection) {
          val withNextChar = file.getText.substring(newRange.getStartOffset, newRange.getEndOffset + 1)
          val needBraces = ScalaNamesUtil.isIdentifier(withNextChar) && withNextChar.last != '$'
          val text = if (needBraces) s"$${$newString}" else s"$$$newString"
          shift += (if (needBraces) 2 else 1)
          document.replaceString(newRange.getStartOffset, newRange.getEndOffset, text)
        } else {
          val quote = if (lit.isMultiLineString) "\"\"\"" else "\""
          val isStart = newRange.getStartOffset == lit.contentRange.getStartOffset
          val isEnd = newRange.getEndOffset == lit.contentRange.getEndOffset
          val firstPart = if (!isStart) s"$quote + " else ""
          val lastPart = if (!isEnd) s" + $prefix$quote" else ""
          val text = s"$firstPart$newString$lastPart"
          val literalRange = lit.getTextRange
          val startOffset = if (isStart) literalRange.getStartOffset else newRange.getStartOffset
          val endOffset = if (isEnd) literalRange.getEndOffset else newRange.getEndOffset
          document.replaceString(startOffset, endOffset, text)
          shift = if (isStart) startOffset - newRange.getStartOffset else firstPart.length
        }
      case _ =>
    }
    documentManager.commitDocument(document)
    val newStart = start + shift
    val newEnd = newStart + newString.length
    val newExpr = PsiTreeUtil.findElementOfClassAtRange(file, newStart, newEnd, classOf[ScExpression])
    val newPattern = PsiTreeUtil.findElementOfClassAtOffset(file, newStart, classOf[ScPattern], true)
    Option(newExpr).orElse(Option(newPattern))
      .map(elem => document.createRangeMarker(elem.getTextRange))
      .getOrElse(throw new IntroduceException)
  }


  def replaceOccurences(occurences: Array[TextRange], newString: String, file: PsiFile): Array[TextRange] = {
    val revercedRangeMarkers = occurences.reverseMap(replaceOccurence(_, newString, file))
    revercedRangeMarkers.reverseMap(rm => new TextRange(rm.getStartOffset, rm.getEndOffset))
  }

  def statementsAndMembersInClass(aClass: ScTemplateDefinition): Seq[PsiElement] = {
    val extendsBlock = aClass.extendsBlock
    if (extendsBlock == null) return Nil
    val body = extendsBlock.templateBody
    val earlyDefs = extendsBlock.earlyDefinitions
    (earlyDefs ++ body)
      .flatMap(_.children)
      .filter(child => child.isInstanceOf[ScBlockStatement] || child.isInstanceOf[ScMember])
      .toSeq
  }

  @tailrec
  def findParentExpr(elem: PsiElement): ScExpression = {
    def checkEnd(nextParent: PsiElement, parExpr: ScExpression): Boolean = {
      if (parExpr.isInstanceOf[ScBlock]) return true
      val result: Boolean = nextParent match {
        case _: ScBlock => true
        case forSt: ScForStatement if forSt.body.orNull == parExpr => false //in this case needBraces == true
        case forSt: ScForStatement => true
        case _ => false
      }
      result || needBraces(parExpr, nextParent)
    }
    val interpolated = Option(PsiTreeUtil.getParentOfType(elem, classOf[ScInterpolatedStringLiteral], false))
    val expr = interpolated getOrElse PsiTreeUtil.getParentOfType(elem, classOf[ScExpression], false)
    val nextPar = nextParent(expr, elem.getContainingFile)
    nextPar match {
      case prevExpr: ScExpression if !checkEnd(nextPar, expr) => findParentExpr(prevExpr)
      case prevExpr: ScExpression if checkEnd(nextPar, expr) => expr
      case _ => expr
    }
  }

  def findParentExpr(file: PsiFile, range: TextRange): ScExpression = {
    val elem = commonParent(file, range)
    findParentExpr(elem)
  }

  def nextParent(expr: PsiElement, file: PsiFile): PsiElement = {
    if (expr == null) file
    else expr.getParent match {
      case args: ScArgumentExprList => args.getParent
      case other => other
    }
  }

  def needBraces(parExpr: PsiElement, prev: PsiElement): Boolean = {
    prev match {
      case tb: ScTryBlock if !tb.hasRBrace => true
      case _: ScBlock | _: ScTemplateBody | _: ScEarlyDefinitions | _: ScalaFile | _: ScCaseClause => false
      case _: ScFunction => true
      case Both(fun: ScFunction, _ childOf (_: ScTemplateBody | _: ScEarlyDefinitions)) => true
      case ifSt: ScIfStmt if Seq(ifSt.thenBranch, ifSt.elseBranch) contains Option(parExpr) => true
      case forSt: ScForStatement if forSt.body.orNull == parExpr => true
      case forSt: ScForStatement => false
      case _: ScEnumerator | _: ScGenerator => false
      case guard: ScGuard if guard.getParent.isInstanceOf[ScEnumerators] => false
      case whSt: ScWhileStmt if whSt.body.orNull == parExpr => true
      case doSt: ScDoStmt if doSt.getExprBody.orNull == parExpr => true
      case finBl: ScFinallyBlock if finBl.expression.orNull == parExpr => true
      case fE: ScFunctionExpr =>
        fE.getContext match {
          case be: ScBlock if be.lastExpr.contains(fE) => false
          case _ => true
        }
      case _ => false
    }
  }


  def checkForwardReferences(expr: ScExpression, position: PsiElement): Boolean = {
    var result = true
    val visitor = new ScalaRecursiveElementVisitor() {
      override def visitReferenceExpression(ref: ScReferenceExpression) {
        ref.getParent match {
          case ScInfixExpr(_, `ref`, _) =>
          case ScPostfixExpr(_, `ref`) =>
          case ScPrefixExpr(`ref`, _) =>
          case _ =>
            val newRef = ScalaPsiElementFactory.createExpressionFromText(ref.getText, position)
              .asInstanceOf[ScReferenceExpression]
            result &= ref.resolve() == newRef.resolve()
        }
        super.visitReferenceExpression(ref)
      }
    }
    expr.accept(visitor)
    result
  }

  @tailrec
  def container(element: PsiElement, file: PsiFile): PsiElement = {
    def oneExprBody(fun: ScFunctionDefinition): Boolean = fun.body match {
      case Some(_: ScBlock) => false
      case Some(newTd: ScNewTemplateDefinition) => false
      case Some(_) => true
      case None => false
    }

    if (element == null) file
    else {
      val candidate = ScalaPsiUtil.getParentOfType(element, false, classOf[ScalaFile], classOf[ScBlock],
        classOf[ScTemplateBody], classOf[ScCaseClause], classOf[ScEarlyDefinitions])

      val funDef = PsiTreeUtil.getParentOfType(element, classOf[ScFunctionDefinition])

      val isCaseClausesBlock = candidate match {
        case b: ScBlock if b.hasCaseClauses => true
        case _ => false
      }

      if (funDef != null && PsiTreeUtil.isAncestor(candidate, funDef, true) && oneExprBody(funDef))
        funDef.body.get
      else if (isCaseClausesBlock) container(candidate.getContext, file)
      else candidate
    }
  }

  def inSuperConstructor(element: PsiElement, aClass: ScTemplateDefinition): Boolean = {
    aClass.extendsBlock.templateParents match {
      case Some(parents) if parents.isAncestorOf(element) => true
      case None => false
    }
  }

  def selectedElements(editor: Editor, file: ScalaFile, trimComments: Boolean): Seq[PsiElement] = {
    trimSpacesAndComments(editor, file, trimComments = trimComments)
    val startElement: PsiElement = file.findElementAt(editor.getSelectionModel.getSelectionStart)
    val endElement: PsiElement = file.findElementAt(editor.getSelectionModel.getSelectionEnd - 1)
    val elements = ScalaPsiUtil.getElementsRange(startElement, endElement) match {
      case Seq(b: ScBlock) if !b.hasRBrace => b.children.toSeq
      case elems => elems
    }
    elements
  }

  def showNotPossibleWarnings(elements: Seq[PsiElement], project: Project, editor: Editor, refactoringName: String): Boolean = {
    def errors(elem: PsiElement): Option[String] = elem match {
      case funDef: ScFunctionDefinition if hasOutsideUsages(funDef) => ScalaBundle.message("cannot.extract.used.function.definition").toOption
      case _: ScBlockStatement => None
      case comm: PsiComment if !comm.getParent.isInstanceOf[ScMember] => None
      case _: PsiWhiteSpace => None
      case _ if ScalaTokenTypes.tSEMICOLON == elem.getNode.getElementType => None
      case typeDef: ScTypeDefinition if hasOutsideUsages(typeDef) => ScalaBundle.message("cannot.extract.used.type.definition").toOption
      case _: ScSelfInvocation => ScalaBundle.message("cannot.extract.self.invocation").toOption
      case _ => ScalaBundle.message("cannot.extract.empty.message").toOption
    }

    def hasOutsideUsages(elem: PsiElement): Boolean = {
      val scope = new LocalSearchScope(PsiTreeUtil.getParentOfType(elem, classOf[ScControlFlowOwner], true))
      val refs = ReferencesSearch.search(elem, scope).findAll()
      import scala.collection.JavaConverters.collectionAsScalaIterableConverter
      for {
        ref <- refs.asScala
        if !elements.exists(PsiTreeUtil.isAncestor(_, ref.getElement, false))
      } {
        return true
      }
      false
    }

    val messages = elements.flatMap(errors).distinct
    if (messages.nonEmpty) {
      showErrorMessage(messages.mkString("\n"), project, editor, refactoringName)
      return true
    }

    if (elements.isEmpty || !elements.exists(_.isInstanceOf[ScBlockStatement])) {
      showErrorMessage(ScalaBundle.message("cannot.extract.empty.message"), project, editor, refactoringName)
      return true
    }

    false
  }

  @tailrec
  def findEnclosingBlockStatement(place: PsiElement): Option[ScBlockStatement] = {
    place match {
      case null => None
      case (bs: ScBlockStatement) childOf (_: ScBlock | _: ScEarlyDefinitions | _: ScalaFile | _: ScTemplateBody) =>
        Some(bs)
      case other => findEnclosingBlockStatement(other.getParent)
    }
  }

  private[refactoring] case class RevertInfo(fileText: String, caretOffset: Int)

  private[refactoring] class IntroduceException extends Exception

}<|MERGE_RESOLUTION|>--- conflicted
+++ resolved
@@ -184,14 +184,11 @@
     ownersArray.toSeq
   }
 
-<<<<<<< HEAD
-=======
   def getMinOwner(ownres: Array[ScTypeParametersOwner], currentFile: PsiFile): PsiElement = {
     val filtered = ownres.filter((value: ScTypeParametersOwner) => value.getContainingFile == currentFile)
     PsiTreeUtil.findCommonParent(filtered: _*)
   }
 
->>>>>>> 0c6ac0ae
   def getExpression(project: Project, editor: Editor, file: PsiFile, startOffset: Int, endOffset: Int): Option[(ScExpression, Array[ScType])] = {
     val rangeText = file.getText.substring(startOffset, endOffset)
 
