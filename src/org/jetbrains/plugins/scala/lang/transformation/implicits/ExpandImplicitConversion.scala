package org.jetbrains.plugins.scala.lang.transformation
package implicits

<<<<<<< HEAD
=======
import com.intellij.openapi.project.Project
>>>>>>> b4fb9984
import com.intellij.psi.PsiElement
import org.jetbrains.plugins.scala.extensions.{FirstChild, ImplicitConversion}
import org.jetbrains.plugins.scala.lang.psi.api.base.patterns.ScReferencePattern
import org.jetbrains.plugins.scala.lang.psi.api.expr.ScReferenceExpression
import org.jetbrains.plugins.scala.lang.psi.api.statements.ScFunction
import org.jetbrains.plugins.scala.lang.psi.impl.ScalaCode._

/**
  * @author Pavel Fatin
  */
class ExpandImplicitConversion extends AbstractTransformer {
  // TODO we need to aquire complete resolve result, not the bare element to account for substitutor
<<<<<<< HEAD
  def transformation: PartialFunction[PsiElement, Unit] = {
=======
  def transformation(implicit project: Project): PartialFunction[PsiElement, Unit] = {
>>>>>>> b4fb9984
    case e @ ImplicitConversion(f: ScFunction) =>
      val FirstChild(reference: ScReferenceExpression) = e.replace(code"${f.name}($e)")
      bindTo(reference, qualifiedNameOf(f))

    case e @ ImplicitConversion(p: ScReferencePattern) =>
      val FirstChild(reference: ScReferenceExpression) = e.replace(code"${p.name}($e)")
      bindTo(reference, qualifiedNameOf(p))
  }
}<|MERGE_RESOLUTION|>--- conflicted
+++ resolved
@@ -1,10 +1,7 @@
 package org.jetbrains.plugins.scala.lang.transformation
 package implicits
 
-<<<<<<< HEAD
-=======
 import com.intellij.openapi.project.Project
->>>>>>> b4fb9984
 import com.intellij.psi.PsiElement
 import org.jetbrains.plugins.scala.extensions.{FirstChild, ImplicitConversion}
 import org.jetbrains.plugins.scala.lang.psi.api.base.patterns.ScReferencePattern
@@ -17,11 +14,7 @@
   */
 class ExpandImplicitConversion extends AbstractTransformer {
   // TODO we need to aquire complete resolve result, not the bare element to account for substitutor
-<<<<<<< HEAD
-  def transformation: PartialFunction[PsiElement, Unit] = {
-=======
   def transformation(implicit project: Project): PartialFunction[PsiElement, Unit] = {
->>>>>>> b4fb9984
     case e @ ImplicitConversion(f: ScFunction) =>
       val FirstChild(reference: ScReferenceExpression) = e.replace(code"${f.name}($e)")
       bindTo(reference, qualifiedNameOf(f))
