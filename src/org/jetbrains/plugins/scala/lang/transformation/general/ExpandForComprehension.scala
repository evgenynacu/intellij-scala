package org.jetbrains.plugins.scala.lang.transformation
package general

import com.intellij.openapi.project.Project
import com.intellij.psi.{PsiElement, PsiWhiteSpace}
import org.jetbrains.plugins.scala.extensions.{&&, ElementText, FirstChild, Parent, PrevSibling, PsiElementExt}
import org.jetbrains.plugins.scala.lang.psi.ScalaPsiUtil
import org.jetbrains.plugins.scala.lang.psi.api.base.patterns._
import org.jetbrains.plugins.scala.lang.psi.api.expr.{ScBlockExpr, _}
import org.jetbrains.plugins.scala.lang.psi.api.statements.params.ScParameterClause
import org.jetbrains.plugins.scala.lang.psi.impl.ScalaCode._

/**
  * @author Pavel Fatin
  */
<<<<<<< HEAD
object ExpandForComprehension extends AbstractTransformer {
  def transformation: PartialFunction[PsiElement, Unit] = {
=======
class ExpandForComprehension extends AbstractTransformer {
  def transformation(implicit project: Project): PartialFunction[PsiElement, Unit] = {
>>>>>>> b4fb9984
    case e: ScForStatement => desugarRecursively(e)
  }

  private def desugarRecursively(e: PsiElement)(implicit project: Project) {
    e.depthFirst.toVector.reverse.foreach {
      case statement: ScForStatement => desugared(statement).foreach { expression =>
        clean(expression)
        desugarRecursively(statement.replace(expression))
      }
      case _ =>
    }
  }

  // TODO produce clean output in the getDesugarizedExprText itself (and return PsiElement, to avoid reparsing)
  private def desugared(e: ScForStatement)(implicit project: Project): Option[PsiElement] =
    e.getDesugarizedExprText(forDisplay = true)
      .map(parseElement(_))
      .map(e => {clean(e); e})

  // TODO use this clean output in the DesugarForIntention
  private def clean(e: PsiElement)(implicit project: Project) {
    e.depthFirst.toVector.reverse.foreach { it =>
      removeRedundantCaseClausesIn(it)
      removeRedundantParenthesesIn(it)
      convertRedundantBlockArgument(it)
      removeRedundantBracesIn(it)
    }
  }

  private def removeRedundantCaseClausesIn(e: PsiElement)(implicit project: Project) = Some(e) collect {
    case clauses @ ScCaseClauses(ScCaseClause(Some(p @ (_: ScReferencePattern | _: ScTypedPattern)), None, Some(ScBlock(expr)))) =>
      clauses.replace(code"(${p.text}) => $expr")
  }

  private def removeRedundantParenthesesIn(e: PsiElement) = Some(e) collect {
    case it @ ScParenthesisedExpr(inner) if !ScalaPsiUtil.needParentheses(it, inner) => it.replace(inner)
    case it @ ScParenthesisedPattern(inner: ScReferencePattern) => it.replace(inner)
    case it @ ScParameterClause(inner) && FirstChild(ElementText("(")) if inner.typeElement.isEmpty =>
      inner.getFirstChild.delete()
      it.getFirstChild.delete()
      it.getLastChild.delete()
  }

  private def convertRedundantBlockArgument(e: PsiElement)(implicit project: Project) = Some(e) collect {
    case list @ ScArgumentExprList(ScBlockExpr.Expressions(expr)) =>
      list.replace(code"foo($expr)".getLastChild) match {
        case it @ PrevSibling(ws: PsiWhiteSpace) => ws.delete(); it
        case it => it
      }
  }

  private def removeRedundantBracesIn(e: PsiElement) = Some(e) collect {
    case it @ ScBlockExpr.Expressions(inner) && Parent(p) if !p.isInstanceOf[ScArgumentExprList] =>
      it.replace(inner)
  }
}<|MERGE_RESOLUTION|>--- conflicted
+++ resolved
@@ -13,13 +13,8 @@
 /**
   * @author Pavel Fatin
   */
-<<<<<<< HEAD
-object ExpandForComprehension extends AbstractTransformer {
-  def transformation: PartialFunction[PsiElement, Unit] = {
-=======
 class ExpandForComprehension extends AbstractTransformer {
   def transformation(implicit project: Project): PartialFunction[PsiElement, Unit] = {
->>>>>>> b4fb9984
     case e: ScForStatement => desugarRecursively(e)
   }
 
