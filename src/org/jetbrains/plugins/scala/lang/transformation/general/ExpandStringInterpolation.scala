--- conflicted
+++ resolved
@@ -1,10 +1,7 @@
 package org.jetbrains.plugins.scala.lang.transformation
 package general
 
-<<<<<<< HEAD
-=======
 import com.intellij.openapi.project.Project
->>>>>>> b4fb9984
 import com.intellij.psi.PsiElement
 import org.jetbrains.plugins.scala.format.{Injection, InterpolatedStringParser, StringPart, Text}
 import org.jetbrains.plugins.scala.lang.psi.api.base.ScInterpolatedStringLiteral
@@ -13,13 +10,8 @@
 /**
   * @author Pavel Fatin
   */
-<<<<<<< HEAD
-object ExpandStringInterpolation extends AbstractTransformer {
-  def transformation: PartialFunction[PsiElement, Unit] = {
-=======
 class ExpandStringInterpolation extends AbstractTransformer {
   def transformation(implicit project: Project): PartialFunction[PsiElement, Unit] = {
->>>>>>> b4fb9984
     case e: ScInterpolatedStringLiteral if e.reference.isDefined =>
       InterpolatedStringParser.parse(e).foreach { parts =>
         // TODO it's probably simpler to parse the string directly, the format parser is for a different use case
