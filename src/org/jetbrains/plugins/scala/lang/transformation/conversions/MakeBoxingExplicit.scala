package org.jetbrains.plugins.scala.lang.transformation
package conversions

<<<<<<< HEAD
=======
import com.intellij.openapi.project.Project
>>>>>>> b4fb9984
import com.intellij.psi.PsiElement
import org.jetbrains.plugins.scala.extensions._
import org.jetbrains.plugins.scala.lang.psi.api.expr.{ExpectedType, ScExpression, ScReferenceExpression}
import org.jetbrains.plugins.scala.lang.psi.api.statements.ScAnnotationsHolder
import org.jetbrains.plugins.scala.lang.psi.impl.ScalaCode._
import org.jetbrains.plugins.scala.lang.psi.types.ScType
import org.jetbrains.plugins.scala.lang.psi.types.api.{StdType, TypeParameterType}
import org.jetbrains.plugins.scala.lang.psi.types.result.Typeable


/**
  * @author Pavel Fatin
  */
class MakeBoxingExplicit extends AbstractTransformer {
  private val Class = "scala.runtime.BoxesRunTime"

  private val Methods = Map[ScType, String](
    (StdType.Boolean, "boxToBoolean"),
    (StdType.Char, "boxToCharacter"),
    (StdType.Byte, "boxToByte"),
    (StdType.Short, "boxToShort"),
    (StdType.Int, "boxToInteger"),
    (StdType.Long, "boxToLong"),
    (StdType.Float, "boxToFloat"),
    (StdType.Double, "boxToDouble"))

<<<<<<< HEAD
  def transformation: PartialFunction[PsiElement, Unit] = {
=======
  def transformation(implicit project: Project): PartialFunction[PsiElement, Unit] = {
>>>>>>> b4fb9984
    case (e: ScExpression) && Typeable(t) && ExpectedType(et)
      if Methods.contains(t) && et != StdType.AnyRef && et != t && !isSpecializedFor(et, t) =>

      val target = s"$Class.${Methods(t)}"

      val FirstChild(r: ScReferenceExpression) = e.replace(code"${simpleNameOf(target)}($e)")
      bindTo(r, target)
  }

  private def isSpecializedFor(target: ScType, source: ScType): Boolean = target match {
    case it: TypeParameterType =>
      isSpecializedFor(it.psiTypeParameter.asInstanceOf[ScAnnotationsHolder], source)
    case _ =>
      false
  }

  private def isSpecializedFor(holder: ScAnnotationsHolder, t: ScType): Boolean = {
    holder.annotations.exists { it =>
      val name = it.annotationExpr.constr.typeElement.getText
      val arguments = it.annotationExpr.getAnnotationParameters
      name == "specialized" && (arguments.isEmpty || arguments.exists(_.text == t.presentableText))
    }
  }
}<|MERGE_RESOLUTION|>--- conflicted
+++ resolved
@@ -1,10 +1,7 @@
 package org.jetbrains.plugins.scala.lang.transformation
 package conversions
 
-<<<<<<< HEAD
-=======
 import com.intellij.openapi.project.Project
->>>>>>> b4fb9984
 import com.intellij.psi.PsiElement
 import org.jetbrains.plugins.scala.extensions._
 import org.jetbrains.plugins.scala.lang.psi.api.expr.{ExpectedType, ScExpression, ScReferenceExpression}
@@ -31,11 +28,7 @@
     (StdType.Float, "boxToFloat"),
     (StdType.Double, "boxToDouble"))
 
-<<<<<<< HEAD
-  def transformation: PartialFunction[PsiElement, Unit] = {
-=======
   def transformation(implicit project: Project): PartialFunction[PsiElement, Unit] = {
->>>>>>> b4fb9984
     case (e: ScExpression) && Typeable(t) && ExpectedType(et)
       if Methods.contains(t) && et != StdType.AnyRef && et != t && !isSpecializedFor(et, t) =>
 
