--- conflicted
+++ resolved
@@ -106,11 +106,7 @@
       scClass, scClass.extendsBlock.templateBody.orNull)
   
   override def visitValueDeclaration(v: ScValueDeclaration): Unit =
-<<<<<<< HEAD
-    processEntry(createNewEntry(v.getParent, expandTextRangeToComment(v), VAL, v.getName, canArrange = true), v, null)
-=======
     processEntry(getEntryForRange(v.getParent, expandTextRangeToComment(v), getTokenType(v), v.getName, canArrange = true), v, null)
->>>>>>> b4fb9984
 
   override def visitVariableDefinition(varr: ScVariableDefinition) {
     //TODO: insert inter-field dependency here
@@ -119,11 +115,7 @@
   }
 
   override def visitVariableDeclaration(varr: ScVariableDeclaration): Unit =
-<<<<<<< HEAD
-    processEntry(createNewEntry(varr.getParent, expandTextRangeToComment(varr), VAR, varr.declaredElements(0).getName, canArrange = true),
-=======
     processEntry(getEntryForRange(varr.getParent, expandTextRangeToComment(varr), getTokenType(varr), varr.declaredElements.head.getName, canArrange = true),
->>>>>>> b4fb9984
       varr, null)
 
   override def visitTypeDefinition(typedef: ScTypeDefinition) {
