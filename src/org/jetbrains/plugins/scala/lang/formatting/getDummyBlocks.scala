package org.jetbrains.plugins.scala
package lang
package formatting
/**
* @author ilyas
*/

import _root_.java.util

import com.intellij.formatting._
import com.intellij.lang.ASTNode
import com.intellij.openapi.util.{Key, TextRange}
import com.intellij.psi._
import com.intellij.psi.codeStyle.CodeStyleSettings
import com.intellij.psi.tree._
import org.jetbrains.plugins.scala.lang.formatting.ScalaWrapManager._
import org.jetbrains.plugins.scala.lang.formatting.processors._
import org.jetbrains.plugins.scala.lang.formatting.settings.ScalaCodeStyleSettings
import org.jetbrains.plugins.scala.lang.lexer.ScalaTokenTypes
import org.jetbrains.plugins.scala.lang.parser.ScalaElementTypes
import org.jetbrains.plugins.scala.lang.psi.ScalaPsiUtil
import org.jetbrains.plugins.scala.lang.psi.api.base.patterns._
import org.jetbrains.plugins.scala.lang.psi.api.base.types._
import org.jetbrains.plugins.scala.lang.psi.api.base.{ScInterpolatedStringLiteral, ScLiteral}
import org.jetbrains.plugins.scala.lang.psi.api.expr._
import org.jetbrains.plugins.scala.lang.psi.api.expr.xml._
import org.jetbrains.plugins.scala.lang.psi.api.statements._
import org.jetbrains.plugins.scala.lang.psi.api.statements.params._
import org.jetbrains.plugins.scala.lang.psi.api.toplevel.templates._
import org.jetbrains.plugins.scala.lang.psi.api.toplevel.{ScEarlyDefinitions, ScModifierListOwner}
import org.jetbrains.plugins.scala.lang.scaladoc.lexer.ScalaDocTokenType
import org.jetbrains.plugins.scala.lang.scaladoc.parser.ScalaDocElementTypes
import org.jetbrains.plugins.scala.lang.scaladoc.psi.api.ScDocTag
import org.jetbrains.plugins.scala.util.MultilineStringUtil

import scala.annotation.tailrec
import scala.collection.mutable.ArrayBuffer


object getDummyBlocks {
  val fieldGroupAlignmentKey: Key[Alignment] = Key.create("field.group.alignment.key")
  private val alignmentsMap = scala.collection.mutable.Map[SmartPsiElementPointer[ScInterpolatedStringLiteral], Alignment]()

  def apply(firstNode: ASTNode, lastNode: ASTNode, block: ScalaBlock): util.ArrayList[Block] =
    if (lastNode != null) applyInner(firstNode, lastNode, block) else applyInner(firstNode, block)


  private def applyInner(node: ASTNode, block: ScalaBlock): util.ArrayList[Block] = {
    val children = node.getChildren(null)
    val subBlocks = new util.ArrayList[Block]
    var prevChild: ASTNode = null
    val settings = block.getCommonSettings
    val scalaSettings = block.getSettings.getCustomSettings(classOf[ScalaCodeStyleSettings])
    node.getPsi match {
      case _: ScValue | _: ScVariable if settings.ALIGN_GROUP_FIELD_DECLARATIONS =>
        if (node.getTreeParent.getPsi match { case _: ScEarlyDefinitions | _: ScTemplateBody => true; case _ => false }) {
          subBlocks.addAll(getFieldGroupSubBlocks(node, block))
          return subBlocks
        }
      case _: ScCaseClause if scalaSettings.ALIGN_IN_COLUMNS_CASE_BRANCH =>
        subBlocks.addAll(getCaseClauseGroupSubBlocks(node, block))
        return subBlocks
      case _: ScIfStmt =>
        val alignment = if (scalaSettings.ALIGN_IF_ELSE) Alignment.createAlignment
                        else null
        subBlocks.addAll(getIfSubBlocks(node, block, alignment))
        return subBlocks
      case _: ScInfixExpr | _: ScInfixPattern | _: ScInfixTypeElement =>
        subBlocks.addAll(getInfixBlocks(node, block))
        return subBlocks
      case _: ScExtendsBlock =>
        subBlocks.addAll(getExtendsSubBlocks(node, block))
        return subBlocks
      case _: ScForStatement =>
        subBlocks.addAll(getForSubBlocks(node, block, children))
        return subBlocks
      case _: ScReferenceExpression =>
        subBlocks.addAll(getMethodCallOrRefExprSubBlocks(node, block))
        return subBlocks
      case _: ScMethodCall =>
        subBlocks.addAll(getMethodCallOrRefExprSubBlocks(node, block))
        return subBlocks
      case _: ScLiteral if node.getFirstChildNode != null &&
              node.getFirstChildNode.getElementType == ScalaTokenTypes.tMULTILINE_STRING &&
              scalaSettings.MULTILINE_STRING_SUPORT != ScalaCodeStyleSettings.MULTILINE_STRING_NONE =>
        subBlocks.addAll(getMultilineStringBlocks(node, block))
        return subBlocks
      case _: ScTryBlock if children.headOption.exists(_.getElementType == ScalaTokenTypes.kTRY) =>
        //add try block
        subBlocks.add(new ScalaBlock(block, children.head, null, null, ScalaIndentProcessor.getChildIndent(block, children.head),
          arrangeSuggestedWrapForChild(block, children.head, scalaSettings, block.suggestedWrap), block.getSettings))
        //add subblock with try expr
        val tail = children.filter(isCorrectBlock).tail
        if (tail.nonEmpty) {
          if (tail.length == 1 && tail.head.isInstanceOf[ScExpression]) {
            //there is a single expr under try
            subBlocks.add(new ScalaBlock(block, tail.head, null, null, ScalaIndentProcessor.getChildIndent(block, tail.head),
              arrangeSuggestedWrapForChild(block, tail.head, scalaSettings, block.suggestedWrap), block.getSettings))
          } else {
            //there is block expr under try
            subBlocks.add(new ScalaBlock(block, tail.head, tail.last, null, ScalaIndentProcessor.getChildIndent(block, tail.head),
              arrangeSuggestedWrapForChild(block, tail.head, scalaSettings, block.suggestedWrap), block.getSettings))
          }
        }
        return subBlocks
      case _
        if node.getElementType == ScalaDocElementTypes.DOC_TAG =>
        val docTag = node.getPsi.asInstanceOf[ScDocTag]
        val tagConcernedNode = if (docTag.getValueElement != null) docTag.getValueElement.getNode else
          if (docTag.getNameElement != null) docTag.getNameElement.getNode else null

        if (tagConcernedNode != null) {
          var hasValidData = false
          var nextSiblTagVal = tagConcernedNode.getTreeNext
          while (!hasValidData && nextSiblTagVal != null) {
            if (nextSiblTagVal.getText.trim().length > 0 && nextSiblTagVal.getText != "*") hasValidData = true
            nextSiblTagVal = nextSiblTagVal.getTreeNext
          }

          if (hasValidData) {
            var nextSibl = docTag.getFirstChild.getNode
            while (nextSibl != tagConcernedNode.getTreeNext && subBlocks.size() < 3) {
              subBlocks.add(new ScalaBlock(block, nextSibl, null, null, Indent.getNoneIndent,
                arrangeSuggestedWrapForChild(block, nextSibl, scalaSettings, block.suggestedWrap), block.getSettings))

              nextSibl = nextSibl.getTreeNext
            }

            if (nextSibl != null) {
              val intBlock = new ScalaBlock(block, nextSibl, docTag.getLastChild.getNode, null, Indent.getNoneIndent,
                arrangeSuggestedWrapForChild(block, nextSibl, scalaSettings, block.suggestedWrap), block.getSettings)
              subBlocks.add(intBlock)
            }
            return subBlocks
          }
      }
      case interpolated: ScInterpolatedStringLiteral =>
        //create and store alignment; required for support of multi-line interploated strings (SCL-8665)
        alignmentsMap.put(SmartPointerManager.getInstance(interpolated.getProject).
            createSmartPsiElementPointer(interpolated), Alignment.createAlignment())
      case _ =>
    }
    val alignment: Alignment = if (mustAlignment(node, block.getSettings))
      Alignment.createAlignment
    else null
    var alternateAlignment: Alignment = null
    for (child <- children if isCorrectBlock(child)) {
      val indent = ScalaIndentProcessor.getChildIndent(block, child)
      val childAlignment: Alignment = {
        node.getPsi match {
          case _: ScParameterClause =>
            child.getElementType match {
              case ScalaTokenTypes.tRPARENTHESIS | ScalaTokenTypes.tLPARENTHESIS => null
              case _ => alignment
            }
          case args: ScArgumentExprList =>
            child.getElementType match {
              case ScalaTokenTypes.tRPARENTHESIS if args.missedLastExpr &&
                      settings.ALIGN_MULTILINE_PARAMETERS_IN_CALLS => alignment
              case ScalaTokenTypes.tRPARENTHESIS | ScalaTokenTypes.tLPARENTHESIS =>
                if (settings.ALIGN_MULTILINE_METHOD_BRACKETS) {
                  if (alternateAlignment == null) {
                    alternateAlignment = Alignment.createAlignment
                  }
                  alternateAlignment
                } else null
              case ScalaElementTypes.BLOCK_EXPR if scalaSettings.DO_NOT_ALIGN_BLOCK_EXPR_PARAMS => null
              case _ if settings.ALIGN_MULTILINE_PARAMETERS_IN_CALLS => alignment
              case _ => null
            }
          case patt: ScPatternArgumentList =>
            child.getElementType match {
              case ScalaTokenTypes.tRPARENTHESIS if patt.missedLastExpr &&
                      settings.ALIGN_MULTILINE_PARAMETERS_IN_CALLS => alignment
              case ScalaTokenTypes.tRPARENTHESIS | ScalaTokenTypes.tLPARENTHESIS =>
                if (settings.ALIGN_MULTILINE_METHOD_BRACKETS) {
                  if (alternateAlignment == null) {
                    alternateAlignment = Alignment.createAlignment
                  }
                  alternateAlignment
                } else null
              case ScalaElementTypes.BLOCK_EXPR if scalaSettings.DO_NOT_ALIGN_BLOCK_EXPR_PARAMS => null
              case _ if settings.ALIGN_MULTILINE_PARAMETERS_IN_CALLS => alignment
              case _ => null
            }
          case _: ScMethodCall | _: ScReferenceExpression =>
            if (child.getElementType == ScalaTokenTypes.tIDENTIFIER &&
                    child.getPsi.getParent.isInstanceOf[ScReferenceExpression] &&
                    child.getPsi.getParent.asInstanceOf[ScReferenceExpression].qualifier == None) null
            else if (child.getPsi.isInstanceOf[ScExpression]) null
            else alignment
          case _: ScXmlStartTag  | _: ScXmlEmptyTag =>
            child.getElementType match {
              case ScalaElementTypes.XML_ATTRIBUTE => alignment
              case _ => null
            }
          case _: ScXmlElement =>
            child.getElementType match {
              case ScalaElementTypes.XML_START_TAG | ScalaElementTypes.XML_END_TAG => alignment
              case _ => null
            }
          case _ => alignment
        }
      }
      val childWrap = arrangeSuggestedWrapForChild(block, child, scalaSettings, block.suggestedWrap)
      if (child.getFirstChildNode == null && child.getElementType == ScalaTokenTypes.tINTERPOLATED_MULTILINE_STRING &&
          scalaSettings.MULTILINE_STRING_SUPORT != ScalaCodeStyleSettings.MULTILINE_STRING_NONE) {
        //flatten interpolated strings
        subBlocks.addAll(getMultilineStringBlocks(child, block))
      } else {
        subBlocks.add(new ScalaBlock(block, child, null, childAlignment, indent, childWrap, block.getSettings))
      }
      prevChild = child
    }
    subBlocks
  }

  private def applyInner(node: ASTNode, lastNode: ASTNode, block: ScalaBlock): util.ArrayList[Block] = {
    val settings = block.getSettings.getCustomSettings(classOf[ScalaCodeStyleSettings])
    val subBlocks = new util.ArrayList[Block]

    def flattenChildren(multilineNode: ASTNode, buffer: ArrayBuffer[ASTNode]) {
      for (nodeChild <- multilineNode.getChildren(null)) {
        if (nodeChild.getText.contains("\n") && nodeChild.getFirstChildNode != null) {
          flattenChildren(nodeChild, buffer)
        } else {
          buffer += nodeChild
        }
      }
    }

    val normalAligment = Alignment.createAlignment(true)

    if (ScalaDocTokenType.ALL_SCALADOC_TOKENS.contains(node.getElementType) ||
            (node.getTreeParent != null && node.getTreeParent.getElementType == ScalaDocElementTypes.DOC_TAG &&
                    node.getPsi.isInstanceOf[PsiErrorElement])) {
      val children = ArrayBuffer[ASTNode]()
      var scaladocNode = node

      do {
        if (scaladocNode.getText.contains("\n")) {
          flattenChildren(scaladocNode, children)
        } else {
          children += scaladocNode
        }

      } while (scaladocNode != lastNode && (scaladocNode = scaladocNode.getTreeNext, true)._2)


      children.foreach { child =>
        val indent = ScalaIndentProcessor.getChildIndent(block, child)

        if (isCorrectBlock(child)) {
          val (childAlignment, childWrap) = if ( node.getTreeParent.getElementType == ScalaDocElementTypes.DOC_TAG &&
                  child.getElementType != ScalaDocTokenType.DOC_WHITESPACE &&
                  child.getElementType != ScalaDocTokenType.DOC_COMMENT_LEADING_ASTERISKS &&
                  child.getText.trim().length() > 0)
            (normalAligment, Wrap.createWrap(WrapType.NONE, false)) else
            (null, arrangeSuggestedWrapForChild(block, child, settings, block.suggestedWrap))

          subBlocks.add(new ScalaBlock(block, child, null, childAlignment, indent, childWrap, block.getSettings))
        }
      }
    } else {
      var child = node

      do {
        val indent = ScalaIndentProcessor.getChildIndent(block, child)
        if (isCorrectBlock(child) && !child.getPsi.isInstanceOf[ScTemplateParents]) {
          val (childAlignment, childWrap) = (block.getCustomAlignment(child).orNull, arrangeSuggestedWrapForChild(block, child, settings, block.suggestedWrap))

          subBlocks.add(new ScalaBlock(block, child, block.getChildBlockLastNode(child), childAlignment, indent,
            childWrap, block.getSettings, block.subBlocksContext.flatMap(_.childrenAdditionalContexts.get(child))))
        } else if (isCorrectBlock(child)) {
          subBlocks.addAll(getTemplateParentsBlocks(child, block))
        }
      } while (child != lastNode && {child = child.getTreeNext; child != null})
    }

    //it is not used right now, but could come in handy later
    block.subBlocksContext.foreach(_.additionalNodes.foreach { additionalNode =>
      val indent = ScalaIndentProcessor.getChildIndent(block, additionalNode)
      val (childAlignment, childWrap) = (block.getCustomAlignment(additionalNode).orNull, arrangeSuggestedWrapForChild(block, additionalNode, settings, block.suggestedWrap))
      subBlocks.add(new ScalaBlock(block, additionalNode, block.getChildBlockLastNode(additionalNode), childAlignment,
        indent, childWrap, block.getSettings))
    })

    subBlocks
  }

  private def getCaseClauseGroupSubBlocks(node: ASTNode, block: ScalaBlock): util.ArrayList[Block] = {
    val children = node.getChildren(null)
    val subBlocks = new util.ArrayList[Block]
    var prevChild: ASTNode = null
    val scalaSettings = block.getSettings.getCustomSettings(classOf[ScalaCodeStyleSettings])
    for (child <- children if isCorrectBlock(child)) {
      def getPrevGroupNode(node: ASTNode): ASTNode = {
        val nodePsi = node.getPsi
        var prev = nodePsi.getPrevSibling
        var breaks = 0
        def isOk(psi: PsiElement): Boolean = {
          if (psi.isInstanceOf[PsiWhiteSpace] || ScalaPsiUtil.isLineTerminator(psi)) {
            psi.getText.foreach(c => if (c == '\n') breaks += 1)
            return false
          }
          psi match {
            case _: ScCaseClause =>
              true
            case _: PsiComment => false
            case _ =>
              breaks += 2
              false
          }
        }
        while (prev != null && breaks <= 1 && !isOk(prev)) {
          prev = prev.getPrevSibling
        }
        if (breaks != 1) return null
        if (prev == null) return null
        prev.getNode
      }
      def getChildAlignment(node: ASTNode, child: ASTNode): Alignment = {
        val prev = getPrevGroupNode(node)
        def createNewAlignment: Alignment = {
          val alignment = Alignment.createAlignment(true)
          child.getPsi.putUserData(fieldGroupAlignmentKey, alignment)
          alignment
        }
        def getAlignment(node: ASTNode): Alignment = {
          val alignment = node.getPsi.getUserData(fieldGroupAlignmentKey)
          val newAlignment = if (alignment == null) createNewAlignment
          else alignment
          child.getPsi.putUserData(fieldGroupAlignmentKey, newAlignment)
          newAlignment
        }
        if (child.getElementType == ScalaTokenTypes.tFUNTYPE ||
                child.getElementType == ScalaTokenTypes.tFUNTYPE_ASCII) {
          if (prev == null) return createNewAlignment
          val prevChild =
            prev.findChildByType(TokenSet.create(ScalaTokenTypes.tFUNTYPE, ScalaTokenTypes.tFUNTYPE_ASCII))
          if (prevChild == null) {
            return getChildAlignment(prev, child)
          } else return getAlignment(prevChild)
        }
        null
      }
      val indent = ScalaIndentProcessor.getChildIndent(block, child)
      val childWrap = arrangeSuggestedWrapForChild(block, child, scalaSettings, block.suggestedWrap)
      val childAlignment = getChildAlignment(node, child)
      subBlocks.add(new ScalaBlock(block, child, null, childAlignment, indent, childWrap, block.getSettings))
      prevChild = child
    }
    subBlocks
  }

  private def getFieldGroupSubBlocks(node: ASTNode, block: ScalaBlock): util.ArrayList[Block] = {
    val children = node.getChildren(null)
    val subBlocks = new util.ArrayList[Block]
    var prevChild: ASTNode = null
    val scalaSettings = block.getSettings.getCustomSettings(classOf[ScalaCodeStyleSettings])
    for (child <- children if isCorrectBlock(child)) {
      def getPrevGroupNode(node: ASTNode): ASTNode = {
        val nodePsi = node.getPsi
        var prev = nodePsi.getPrevSibling
        var breaks = 0
        def isOk(psi: PsiElement): Boolean = {
          if (psi.isInstanceOf[PsiWhiteSpace] || ScalaPsiUtil.isLineTerminator(psi)) {
            psi.getText.foreach(c => if (c == '\n') breaks += 1)
            return false
          }
          if (psi.getNode.getElementType == ScalaTokenTypes.tSEMICOLON) {
            return false
          }
          psi match {
            case _: ScVariableDeclaration | _: ScValueDeclaration if nodePsi.isInstanceOf[ScPatternDefinition] ||
              nodePsi.isInstanceOf[ScVariableDefinition] =>
              breaks += 2
              false
            case _: ScVariableDefinition | _: ScPatternDefinition if nodePsi.isInstanceOf[ScValueDeclaration] ||
              nodePsi.isInstanceOf[ScValueDeclaration] =>
              breaks += 2
              false
            case _: ScVariable | _: ScValue =>
              val hasMod1 = psi.isInstanceOf[ScModifierListOwner] &&
                      psi.asInstanceOf[ScModifierListOwner].getModifierList.getText == ""
              val hasMod2 = node.getPsi.isInstanceOf[ScModifierListOwner] &&
                      node.getPsi.asInstanceOf[ScModifierListOwner].getModifierList.getText == ""
              if (hasMod1 != hasMod2) {
                breaks += 2
                false
              } else {
                true
              }
            case _: PsiComment => false
            case _ =>
              breaks += 2
              false
          }
        }
        while (prev != null && breaks <= 1 && !isOk(prev)) {
          prev = prev.getPrevSibling
        }
        if (breaks != 1) return null
        if (prev == null) return null
        prev.getNode
      }
      def getChildAlignment(node: ASTNode, child: ASTNode): Alignment = {
        val prev = getPrevGroupNode(node)
        def createNewAlignment: Alignment = {
          val alignment = Alignment.createAlignment(true)
          child.getPsi.putUserData(fieldGroupAlignmentKey, alignment)
          alignment
        }
        def getAlignment(node: ASTNode): Alignment = {
          val alignment = node.getPsi.getUserData(fieldGroupAlignmentKey)
          val newAlignment = if (alignment == null) createNewAlignment
          else alignment
          child.getPsi.putUserData(fieldGroupAlignmentKey, newAlignment)
          newAlignment
        }
        if (child.getElementType == ScalaTokenTypes.tCOLON) {
          if (prev == null) return createNewAlignment
          val prevChild = prev.findChildByType(ScalaTokenTypes.tCOLON)
          if (prevChild == null) {
            return getChildAlignment(prev, child)
          } else return getAlignment(prevChild)
        } else if (child.getElementType == ScalaTokenTypes.tASSIGN) {
          if (prev == null) return createNewAlignment
          val prevChild = prev.findChildByType(ScalaTokenTypes.tASSIGN)
          if (prevChild == null) {
            return getChildAlignment(prev, child)
          } else return getAlignment(prevChild)
        } else if (child.getElementType == ScalaTokenTypes.kVAL ||
          child.getElementType == ScalaTokenTypes.kVAR) {
          if (prev == null) return createNewAlignment
          val prevChild = prev.findChildByType(TokenSet.create(ScalaTokenTypes.kVAL, ScalaTokenTypes.kVAR))
          if (prevChild == null) {
            return getChildAlignment(prev, child)
          } else return getAlignment(prevChild)
        }
        null
      }
      val indent = ScalaIndentProcessor.getChildIndent(block, child)
      val childWrap = arrangeSuggestedWrapForChild(block, child, scalaSettings, block.suggestedWrap)
      val childAlignment = getChildAlignment(node, child)
      subBlocks.add(new ScalaBlock(block, child, null, childAlignment, indent, childWrap, block.getSettings))
      prevChild = child
    }
    subBlocks
  }

  private def getTemplateParentsBlocks(node: ASTNode, block: ScalaBlock): util.ArrayList[Block] = {
    val settings = block.getSettings
    val scalaSettings = settings.getCustomSettings(classOf[ScalaCodeStyleSettings])
    val subBlocks = new util.ArrayList[Block]
    val children = node.getChildren(null)
    val alignment = if (mustAlignment(node, settings))
      Alignment.createAlignment(true)
    else null
    for (child <- children) {
      if (isCorrectBlock(child)) {
        val indent = ScalaIndentProcessor.getChildIndent(block, child)
        val childWrap = arrangeSuggestedWrapForChild(block, child, scalaSettings, block.suggestedWrap)
        subBlocks.add(new ScalaBlock(block, child, block.getChildBlockLastNode(child), alignment, indent, childWrap,
          settings, block.subBlocksContext.flatMap(_.childrenAdditionalContexts.get(child))))
      }
    }
    subBlocks
  }

  private def getExtendsSubBlocks(node: ASTNode, block: ScalaBlock): util.ArrayList[Block] = {
    val settings = block.getSettings.getCustomSettings(classOf[ScalaCodeStyleSettings])
    val subBlocks = new util.ArrayList[Block]
    val extBlock: ScExtendsBlock = node.getPsi.asInstanceOf[ScExtendsBlock]
    if (extBlock.getFirstChild == null) return subBlocks
    val tempBody = extBlock.templateBody
    val first = extBlock.getFirstChild
    val last = tempBody match {
      case None => extBlock.getLastChild
      case Some(x) => x.getPrevSibling
    }
    if (last != null) {
      val indent = ScalaIndentProcessor.getChildIndent(block, first.getNode)
      val childWrap = arrangeSuggestedWrapForChild(block, first.getNode, settings, block.suggestedWrap)
      subBlocks.add(new ScalaBlock(block, first.getNode, last.getNode, null, indent, childWrap, block.getSettings))
    }

    tempBody match {
      case Some(x) =>
        val indent = ScalaIndentProcessor.getChildIndent(block, x.getNode)
        val childWrap = arrangeSuggestedWrapForChild(block, x.getNode, settings, block.suggestedWrap)
        subBlocks.add(new ScalaBlock(block, x.getNode, null, null, indent, childWrap, block.getSettings))
      case _ =>
    }
    subBlocks
  }

  private def getForSubBlocks(node: ASTNode, block: ScalaBlock, children: Array[ASTNode]): util.ArrayList[Block] = {
    var prevChild: ASTNode = null
    val subBlocks = new util.ArrayList[Block]()
    val scalaSettings = block.getSettings.getCustomSettings(classOf[ScalaCodeStyleSettings])
    def addSubBlock(node: ASTNode, lastNode: ASTNode): Unit = {
      subBlocks.add(new ScalaBlock(block, node, lastNode, null, ScalaIndentProcessor.getChildIndent(block, node),
        arrangeSuggestedWrapForChild(block, node, scalaSettings, block.suggestedWrap), block.getSettings))
    }
    def addTail(tail: List[ASTNode]): Unit = {
      for (child <- tail) {
        if (child.getElementType != ScalaTokenTypes.kYIELD) {
          if (prevChild != null && prevChild.getElementType == ScalaTokenTypes.kYIELD) {
            addSubBlock(prevChild, child)
          } else {
            addSubBlock(child, null)
          }
        }
        prevChild = child
      }
      if (prevChild != null && prevChild.getElementType == ScalaTokenTypes.kYIELD) {
        //add a block for 'yield' in case of incomplete for statement (expression after yield is missing)
        addSubBlock(prevChild, null)
      }
    }
<<<<<<< HEAD
    children.filter(isCorrectBlock).toList match {
      case forWord::lParen::enumerators::rParen::tail =>
        addSubBlock(forWord, null)
        addSubBlock(lParen, rParen)
        addTail(tail)
      case tail =>
        addTail(tail)
=======
    @tailrec
    def addFor(children: List[ASTNode]): Unit = children match {
      case forWord::tail if forWord.getElementType == ScalaTokenTypes.kFOR =>
        addSubBlock(forWord, null)
        addFor(tail)
      case lParen::tail if lParen.getElementType == ScalaTokenTypes.tLPARENTHESIS ||
        lParen.getElementType == ScalaTokenTypes.tLBRACE =>
        val closingType =
          if (lParen.getElementType == ScalaTokenTypes.tLPARENTHESIS) ScalaTokenTypes.tRPARENTHESIS else ScalaTokenTypes.tRBRACE
        val (_, after) =
          tail.span(elem => elem.getElementType != closingType)
        if (after.isEmpty) {
          addTail(children)
        } else {
          addSubBlock(lParen, after.head)
          addTail(after.tail)
        }
      case _ =>
        addTail(children)
>>>>>>> 0c6ac0ae
    }
    addFor(children.filter(isCorrectBlock).toList)
//    children.filter(isCorrectBlock).toList match {
//      case forWord::lParen::enumerators::rParen::tail =>
//        addSubBlock(forWord, null)
//        addSubBlock(lParen, rParen)
//        addTail(tail)
//      case tail =>
//        addTail(tail)
//    }
    subBlocks
  }

  private def getIfSubBlocks(node: ASTNode, block: ScalaBlock, alignment: Alignment): util.ArrayList[Block] = {
    val settings = block.getCommonSettings
    val scalaSettings = block.getSettings.getCustomSettings(classOf[ScalaCodeStyleSettings])
    val subBlocks = new util.ArrayList[Block]
    val firstChildNode = node.getFirstChildNode
    var child = firstChildNode
    while (child.getTreeNext != null && child.getTreeNext.getElementType != ScalaTokenTypes.kELSE) {
      child = child.getTreeNext
    }
    val indent = ScalaIndentProcessor.getChildIndent(block, firstChildNode)
    val childWrap = arrangeSuggestedWrapForChild(block, firstChildNode, scalaSettings, block.suggestedWrap)
    val firstBlock = new ScalaBlock(block, firstChildNode, child, alignment, indent, childWrap, block.getSettings)
    subBlocks.add(firstBlock)
    if (child.getTreeNext != null) {
      val firstChild = child.getTreeNext
      child = firstChild
      while (child.getTreeNext != null) {
        child.getTreeNext.getPsi match {
          case _: ScIfStmt if settings.SPECIAL_ELSE_IF_TREATMENT =>
            val childWrap = arrangeSuggestedWrapForChild(block, firstChild, scalaSettings, block.suggestedWrap)
            subBlocks.add(new ScalaBlock(block, firstChild, child, alignment, indent, childWrap, block.getSettings))
            subBlocks.addAll(getIfSubBlocks(child.getTreeNext, block, alignment))
          case _ =>
        }
        child = child.getTreeNext
      }
      if (subBlocks.size ==  1) {
        val childWrap = arrangeSuggestedWrapForChild(block, firstChild, scalaSettings, block.suggestedWrap)
        subBlocks.add(new ScalaBlock(block, firstChild, child, alignment, indent, childWrap, block.getSettings))
      }
    }
    subBlocks
  }

  private def getMultilineStringBlocks(node: ASTNode, block: ScalaBlock): util.ArrayList[Block] = {
    val settings = block.getSettings
    val subBlocks = new util.ArrayList[Block]

    val alignment = null
    val validAlignment = Option(ScalaPsiUtil.getParentOfType(node.getPsi, classOf[ScInterpolatedStringLiteral])).
        map(_.asInstanceOf[ScInterpolatedStringLiteral]).map(literal => alignmentsMap.find{case (pointer, _) =>
      pointer.getElement == literal}.map(_._2)).flatten.getOrElse(Alignment.createAlignment(true))
    val wrap: Wrap = Wrap.createWrap(WrapType.NONE, true)
    val scalaSettings = settings.getCustomSettings(classOf[ScalaCodeStyleSettings])
    val marginChar = "" + MultilineStringUtil.getMarginChar(node.getPsi)
    val marginIndent = scalaSettings.MULTI_LINE_STRING_MARGIN_INDENT

    val indent = Indent.getNoneIndent
    val simpleIndent = Indent.getAbsoluteNoneIndent
    val prefixIndent = Indent.getSpaceIndent(marginIndent +
      (if (node.getElementType == ScalaTokenTypes.tINTERPOLATED_MULTILINE_STRING) 1 else 0), true)

    val lines = node.getText.split("\n")
    var acc = 0



    lines foreach { line =>
      val trimmedLine = line.trim()
      val linePrefixLength = if (settings useTabCharacter ScalaFileType.SCALA_FILE_TYPE) {
        val tabsCount = line.prefixLength(_ == '\t')
        tabsCount/* *settings.getTabSize(ScalaFileType.SCALA_FILE_TYPE)*/ + line.substring(tabsCount).prefixLength(_ == ' ')
      } else {
        line.prefixLength(_ == ' ')
      }

      if (trimmedLine.startsWith(marginChar)) {
        subBlocks.add(new StringLineScalaBlock(new TextRange(node.getStartOffset + acc + linePrefixLength,
          node.getStartOffset + acc + linePrefixLength + 1), node, block, validAlignment, prefixIndent, null, settings))
        if (line.length > linePrefixLength + 2 && line.charAt(linePrefixLength + 1) == ' ' ||
                line.length > linePrefixLength + 1 && line.charAt(linePrefixLength + 1) !=  ' ') {
          val suffixOffset = if (line.charAt(linePrefixLength + 1) == ' ') 2 else 1

          subBlocks.add(new StringLineScalaBlock(new TextRange(node.getStartOffset + acc + linePrefixLength + suffixOffset,
            node.getStartOffset + acc + line.length), node, block, null, indent, wrap, settings))
        }
      } else if (trimmedLine.length > 0) {
        val (startOffset, endOffset, myIndent, myAlignment) = if (trimmedLine.startsWith("\"\"\"") && acc != 0)
          (node.getStartOffset + acc + linePrefixLength, node.getStartOffset + acc + line.length,
              Indent.getSpaceIndent(0, true), alignment)
        else if (trimmedLine.startsWith("\"\"\"") && acc == 0) {
          if (Option(node.getTreePrev).exists(_.getElementType == ScalaElementTypes.INTERPOLATED_PREFIX_LITERAL_REFERENCE) &&
          line.length > 3) {
            //split beginning of interpolated string (s"""|<string>) to facilitate alignment in difficult cases
            // first, add block for opening quotes
            subBlocks.add(new StringLineScalaBlock(new TextRange(node.getStartOffset, node.getStartOffset + 3), node,
              block, alignment, Indent.getNoneIndent, null, settings))
            //now, return block parameters for text after the opening quotes
            (node.getStartOffset + 3, node.getStartOffset + line.length, Indent.getNoneIndent, validAlignment)
          } else
            (node.getStartOffset, node.getStartOffset + line.length, Indent.getNoneIndent, alignment)
        } else (node.getStartOffset + acc, node.getStartOffset + acc + line.length, simpleIndent, alignment)

        subBlocks.add(new StringLineScalaBlock(new TextRange(startOffset, endOffset), node, block, myAlignment,
          myIndent, null, settings))
      }

      acc += line.length + 1
    }

    subBlocks
  }

  private def getInfixBlocks(node: ASTNode, block: ScalaBlock, parentAlignment: Alignment = null): util.ArrayList[Block] = {
    val settings = block.getSettings
    val scalaSettings = settings.getCustomSettings(classOf[ScalaCodeStyleSettings])
    val subBlocks = new util.ArrayList[Block]
    val children = node.getChildren(null)
    val alignment = if (parentAlignment != null)
      parentAlignment
    else if (mustAlignment(node, settings))
      Alignment.createAlignment
    else null
    for (child <- children) {
      def checkSamePriority: Boolean = {
        import org.jetbrains.plugins.scala.lang.parser.util.ParserUtils.priority
        val childPriority = child.getPsi match {
          case inf: ScInfixExpr => priority(inf.operation.getText, true)
          case inf: ScInfixPattern => priority(inf.reference.getText, false)
          case inf: ScInfixTypeElement => priority(inf.ref.getText, false)
          case _ => 0
        }
        val parentPriority = node.getPsi match {
          case inf: ScInfixExpr => priority(inf.operation.getText, true)
          case inf: ScInfixPattern => priority(inf.reference.getText, false)
          case inf: ScInfixTypeElement => priority(inf.ref.getText, false)
          case _ => 0
        }
        parentPriority == childPriority
      }
      if (INFIX_ELEMENTS.contains(child.getElementType) && checkSamePriority) {
        subBlocks.addAll(getInfixBlocks(child, block, alignment))
      } else if (isCorrectBlock(child)) {
        val indent = ScalaIndentProcessor.getChildIndent(block, child)

        val childWrap = arrangeSuggestedWrapForChild(block, child, scalaSettings, block.suggestedWrap)
        subBlocks.add(new ScalaBlock(block, child, null, alignment, indent, childWrap, settings))
      }
    }
    subBlocks
  }

  def getMethodCallOrRefExprSubBlocks(node: ASTNode, block: ScalaBlock, parentAlignment: Alignment = null,
                                       delegatedChildren: List[ASTNode] = List()): util.ArrayList[Block] = {
    val settings = block.getSettings
    val scalaSettings = settings.getCustomSettings(classOf[ScalaCodeStyleSettings])
    val subBlocks = new util.ArrayList[Block]
    val alignment = if (parentAlignment != null)
      parentAlignment
    else if (mustAlignment(node, settings))
      Alignment.createAlignment
    else null
    def addSubBlock(node: ASTNode, lastNode: ASTNode, context: Option[SubBlocksContext] = None): Unit = {
      val indent = ScalaIndentProcessor.getChildIndent(block, node)
      val wrap = arrangeSuggestedWrapForChild(block, node, scalaSettings, block.suggestedWrap)
      subBlocks.add(new ScalaBlock(block, node, lastNode, alignment, indent, wrap, settings, context))
    }
    val children = node.getChildren(null).filter(isCorrectBlock).toList
    children match {
      //don't check for element types other then absolutely required - they do not matter
      case caller :: args :: Nil if args.getPsi.isInstanceOf[ScArgumentExprList] =>
        subBlocks.addAll(getMethodCallOrRefExprSubBlocks(caller, block, parentAlignment, args :: delegatedChildren))
      case expr :: dot :: id :: Nil  if dot.getElementType == ScalaTokenTypes.tDOT =>
        addSubBlock(expr, null)
        addSubBlock(dot, (id::delegatedChildren).sortBy(_.getTextRange.getStartOffset).lastOption.orNull,
          Some(SubBlocksContext(id, alignment, delegatedChildren)))
      case expr :: typeArgs :: Nil if typeArgs.getPsi.isInstanceOf[ScTypeArgs] =>
        addSubBlock(expr, (typeArgs::delegatedChildren).sortBy(_.getTextRange.getStartOffset).lastOption.orNull,
          Some(SubBlocksContext(typeArgs, alignment, delegatedChildren)))
      case expr :: Nil =>
        addSubBlock(expr, delegatedChildren.sortBy(_.getTextRange.getStartOffset).lastOption.orNull,
          Some(SubBlocksContext(expr, alignment, delegatedChildren)))

      case _ =>
        for (child <- (children ++ delegatedChildren).filter(isCorrectBlock)) {
          addSubBlock(child, null)
        }
    }
    subBlocks
  }

  private def isCorrectBlock(node: ASTNode) = {
    node.getText.trim().length() > 0
  }

  private def mustAlignment(node: ASTNode, s: CodeStyleSettings) = {
    val mySettings = s.getCommonSettings(ScalaFileType.SCALA_LANGUAGE)
    val scalaSettings = s.getCustomSettings(classOf[ScalaCodeStyleSettings])
    node.getPsi match {
      case _: ScXmlStartTag => true  //todo:
      case _: ScXmlEmptyTag => true   //todo:
      case _: ScParameters if mySettings.ALIGN_MULTILINE_PARAMETERS => true
      case _: ScParameterClause if mySettings.ALIGN_MULTILINE_PARAMETERS => true
      case _: ScTemplateParents if mySettings.ALIGN_MULTILINE_EXTENDS_LIST => true
      case _: ScArgumentExprList if mySettings.ALIGN_MULTILINE_PARAMETERS_IN_CALLS  ||
              mySettings.ALIGN_MULTILINE_METHOD_BRACKETS => true
      case _: ScPatternArgumentList if mySettings.ALIGN_MULTILINE_PARAMETERS_IN_CALLS ||
              mySettings.ALIGN_MULTILINE_METHOD_BRACKETS => true
      case _: ScEnumerators if mySettings.ALIGN_MULTILINE_FOR => true
      case _: ScParenthesisedExpr if mySettings.ALIGN_MULTILINE_PARENTHESIZED_EXPRESSION => true
      case _: ScParenthesisedTypeElement if mySettings.ALIGN_MULTILINE_PARENTHESIZED_EXPRESSION => true
      case _: ScParenthesisedPattern if mySettings.ALIGN_MULTILINE_PARENTHESIZED_EXPRESSION => true
      case _: ScInfixExpr if mySettings.ALIGN_MULTILINE_BINARY_OPERATION => true
      case _: ScInfixPattern if mySettings.ALIGN_MULTILINE_BINARY_OPERATION => true
      case _: ScInfixTypeElement if mySettings.ALIGN_MULTILINE_BINARY_OPERATION => true
      case _: ScCompositePattern if scalaSettings.ALIGN_COMPOSITE_PATTERN => true

      case _: ScMethodCall | _: ScReferenceExpression if mySettings.ALIGN_MULTILINE_CHAINED_METHODS => true
      case _ => false
    }
  }

  private val INFIX_ELEMENTS = TokenSet.create(ScalaElementTypes.INFIX_EXPR,
    ScalaElementTypes.INFIX_PATTERN,
    ScalaElementTypes.INFIX_TYPE)


  private class StringLineScalaBlock(myTextRange: TextRange, mainNode: ASTNode, myParentBlock: ScalaBlock,
                                     myAlignment: Alignment, myIndent: Indent, myWrap: Wrap, mySettings: CodeStyleSettings)
          extends ScalaBlock(myParentBlock, mainNode, null, myAlignment, myIndent, myWrap, mySettings) {
    override def getTextRange = myTextRange

    override def isLeaf = true

    override def isLeaf(node: ASTNode): Boolean = true

    override def getChildAttributes(newChildIndex: Int): ChildAttributes =
      new ChildAttributes(Indent.getNoneIndent, null)

    override def getSubBlocks(): util.List[Block] = {
      if (mySubBlocks == null) {
        mySubBlocks = new util.ArrayList[Block]()
      }
      mySubBlocks
    }

    override def getSpacing(child1: Block, child2: Block) = Spacing.getReadOnlySpacing
  }
}<|MERGE_RESOLUTION|>--- conflicted
+++ resolved
@@ -519,15 +519,6 @@
         addSubBlock(prevChild, null)
       }
     }
-<<<<<<< HEAD
-    children.filter(isCorrectBlock).toList match {
-      case forWord::lParen::enumerators::rParen::tail =>
-        addSubBlock(forWord, null)
-        addSubBlock(lParen, rParen)
-        addTail(tail)
-      case tail =>
-        addTail(tail)
-=======
     @tailrec
     def addFor(children: List[ASTNode]): Unit = children match {
       case forWord::tail if forWord.getElementType == ScalaTokenTypes.kFOR =>
@@ -547,7 +538,6 @@
         }
       case _ =>
         addTail(children)
->>>>>>> 0c6ac0ae
     }
     addFor(children.filter(isCorrectBlock).toList)
 //    children.filter(isCorrectBlock).toList match {
