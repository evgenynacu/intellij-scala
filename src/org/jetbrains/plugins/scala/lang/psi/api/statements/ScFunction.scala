package org.jetbrains.plugins.scala
package lang
package psi
package api
package statements


import java.util

import com.intellij.openapi.progress.ProgressManager
import com.intellij.openapi.project.DumbService
import com.intellij.openapi.util.Key
import com.intellij.psi.PsiReferenceList.Role
import com.intellij.psi._
import com.intellij.psi.impl.source.HierarchicalMethodSignatureImpl
import com.intellij.psi.tree.TokenSet
import com.intellij.psi.util.MethodSignatureBackedByPsiMethod
import org.jetbrains.plugins.scala.extensions._
import org.jetbrains.plugins.scala.icons.Icons
import org.jetbrains.plugins.scala.lang.lexer.ScalaTokenTypes
import org.jetbrains.plugins.scala.lang.psi.api.base.ScMethodLike
import org.jetbrains.plugins.scala.lang.psi.api.base.types._
import org.jetbrains.plugins.scala.lang.psi.api.expr.ScBlockStatement
import org.jetbrains.plugins.scala.lang.psi.api.statements.params._
import org.jetbrains.plugins.scala.lang.psi.api.toplevel._
import org.jetbrains.plugins.scala.lang.psi.api.toplevel.typedef._
import org.jetbrains.plugins.scala.lang.psi.fake.{FakePsiReferenceList, FakePsiTypeParameterList}
import org.jetbrains.plugins.scala.lang.psi.impl.ScalaPsiElementFactory.createClauseFromText
import org.jetbrains.plugins.scala.lang.psi.impl.toplevel.synthetic.{JavaIdentifier, ScSyntheticFunction, ScSyntheticTypeParameter, SyntheticClasses}
import org.jetbrains.plugins.scala.lang.psi.impl.toplevel.typedef.TypeDefinitionMembers
import org.jetbrains.plugins.scala.lang.psi.light.ScFunctionWrapper
import org.jetbrains.plugins.scala.lang.psi.light.scala.{ScLightFunctionDeclaration, ScLightFunctionDefinition}
import org.jetbrains.plugins.scala.lang.psi.stubs.ScFunctionStub
import org.jetbrains.plugins.scala.lang.psi.types._
import org.jetbrains.plugins.scala.lang.psi.types.api._
import org.jetbrains.plugins.scala.lang.psi.types.nonvalue._
import org.jetbrains.plugins.scala.lang.psi.types.result.{Failure, Success, TypeResult, TypingContext}
import org.jetbrains.plugins.scala.lang.refactoring.util.ScalaNamesUtil
import org.jetbrains.plugins.scala.macroAnnotations.{Cached, CachedInsidePsiElement, ModCount}

import scala.annotation.tailrec
import scala.collection.Seq
import scala.collection.immutable.Set
import scala.collection.mutable.ArrayBuffer

/**
 * @author Alexander Podkhalyuzin
 */

//some functions are not PsiMethods and are e.g. not visible from java
//see ScSyntheticFunction
trait ScFun extends ScTypeParametersOwner {
  def retType: ScType

  def paramClauses: Seq[Seq[Parameter]]

  def methodType: ScType = {
    paramClauses.foldRight[ScType](retType) {
      (params: Seq[Parameter], tp: ScType) => ScMethodType(tp, params, isImplicit = false)(getProject, getResolveScope)
    }
  }

  def polymorphicType: ScType = {
    if (typeParameters.isEmpty) methodType
    else ScTypePolymorphicType(methodType, typeParameters.map(TypeParameter(_)))
  }
}


/**
 * Represents Scala's internal function definitions and declarations
 */
trait ScFunction extends ScalaPsiElement with ScMember with ScTypeParametersOwner
  with ScParameterOwner with ScDocCommentOwner with ScTypedDefinition with ScCommentOwner
  with ScDeclaredElementsHolder with ScAnnotationsHolder with ScMethodLike with ScBlockStatement {

  def isSyntheticCopy: Boolean = synthNavElement.nonEmpty && name == "copy"
  def isSyntheticApply: Boolean = synthNavElement.nonEmpty && name == "apply"
  def isSyntheticUnapply: Boolean = synthNavElement.nonEmpty && name == "unapply"
  def isSyntheticUnapplySeq: Boolean = synthNavElement.nonEmpty && name == "unapplySeq"

  def hasUnitResultType: Boolean = {
    @tailrec
    def hasUnitRT(t: ScType): Boolean = t match {
      case Unit => true
      case ScMethodType(result, _, _) => hasUnitRT(result)
      case _ => false
    }
    hasUnitRT(methodType)
  }

  def isParameterless: Boolean = paramClauses.clauses.isEmpty

  private val probablyRecursive: ThreadLocal[Boolean] = new ThreadLocal[Boolean]() {
    override def initialValue(): Boolean = false
  }
  def isProbablyRecursive: Boolean = probablyRecursive.get()
  def setProbablyRecursive(b: Boolean) {probablyRecursive.set(b)}

  def isEmptyParen: Boolean = paramClauses.clauses.size == 1 && paramClauses.params.isEmpty

  def addEmptyParens() {
    val clause = createClauseFromText("()")
    paramClauses.addClause(clause)
  }

  def removeAllClauses() {
    paramClauses.clauses.headOption.zip(paramClauses.clauses.lastOption).foreach { p =>
      paramClauses.deleteChildRange(p._1, p._2)
    }
  }

  def isNative: Boolean = hasAnnotation("scala.native")

  override def hasModifierProperty(name: String): Boolean = {
    if (name == "abstract") {
      this match {
        case _: ScFunctionDeclaration =>
          containingClass match {
            case _: ScTrait => return true
            case c: ScClass if c.hasAbstractModifier => return true
            case _ =>
          }
        case _ =>
      }
    }
    super.hasModifierProperty(name)
  }

  /**
   * This method is important for expected type evaluation.
   */
  def getInheritedReturnType: Option[ScType] = {
    returnTypeElement match {
      case Some(_) => returnType.toOption
      case None =>
        val superReturnType = superMethodAndSubstitutor match {
          case Some((fun: ScFunction, subst)) =>
            var typeParamSubst = ScSubstitutor.empty
            fun.typeParameters.zip(typeParameters).foreach {
              case (oldParam: ScTypeParam, newParam: ScTypeParam) =>
                typeParamSubst = typeParamSubst.bindT(oldParam.nameAndId, TypeParameterType(newParam, Some(subst)))
            }
            fun.returnType.toOption.map(typeParamSubst.followed(subst).subst)
          case Some((fun: ScSyntheticFunction, subst)) =>
            var typeParamSubst = ScSubstitutor.empty
            fun.typeParameters.zip(typeParameters).foreach {
              case (oldParam: ScSyntheticTypeParameter, newParam: ScTypeParam) =>
                typeParamSubst = typeParamSubst.bindT(oldParam.nameAndId, TypeParameterType(newParam, Some(subst)))
            }
            Some(subst.subst(fun.retType))
          case Some((fun: PsiMethod, subst)) =>
            var typeParamSubst = ScSubstitutor.empty
            fun.getTypeParameters.zip(typeParameters).foreach {
              case (oldParam: PsiTypeParameter, newParam: ScTypeParam) =>
                typeParamSubst = typeParamSubst.bindT(oldParam.nameAndId, TypeParameterType(newParam, Some(subst)))
            }
            Some(typeParamSubst.followed(subst).subst(fun.getReturnType.toScType()))
          case _ => None
        }
        superReturnType
    }
  }

  override def getTextOffset: Int = nameId.getTextRange.getStartOffset
  def hasParameterClause: Boolean = {
    if (effectiveParameterClauses.nonEmpty) return true
    superMethod match {
      case Some(fun: ScFunction) => fun.hasParameterClause
      case Some(_: PsiMethod) => true
      case None => false
    }
  }

  /**
   * Signature has repeated param, which is not the last one
   */
  def hasMalformedSignature: Boolean = {
    val clausesIterator = paramClauses.clauses.iterator
    while (clausesIterator.hasNext) {
      val clause = clausesIterator.next()
      val paramsIterator = clause.parameters.iterator
      while (paramsIterator.hasNext) {
        val param = paramsIterator.next()
        if (paramsIterator.hasNext && param.isRepeatedParameter) return true
      }
    }
    false
  }

  def definedReturnType: TypeResult[ScType] = {
    returnTypeElement match {
      case Some(ret) => ret.getType(TypingContext.empty)
      case _ if !hasAssign => Success(Unit, Some(this))
      case _ =>
        superMethod match {
          case Some(f: ScFunction) => f.definedReturnType
          case Some(m: PsiMethod) =>
            Success(m.getReturnType.toScType(), Some(this))
          case _ => Failure("No defined return type", Some(this))
        }
    }
  }

  /**
   * Returns pure 'function' type as it was defined as a field with functional value
   */
  def methodType(result: Option[ScType]): ScType = {
    val clauses = effectiveParameterClauses
    val resultType = result match {
      case None => returnType.getOrAny
      case Some(x) => x
    }
    if (!hasParameterClause) return resultType
    val res = if (clauses.nonEmpty)
      clauses.foldRight[ScType](resultType){(clause: ScParameterClause, tp: ScType) =>
        ScMethodType(tp, clause.getSmartParameters, clause.isImplicit)(getProject, getResolveScope)
      }
      else ScMethodType(resultType, Seq.empty, false)(getProject, getResolveScope)
    res.asInstanceOf[ScMethodType]
  }

  /**
   * Returns internal type with type parameters.
   */
  def polymorphicType(result: Option[ScType] = None): ScType = {
    if (typeParameters.isEmpty) methodType(result)
    else ScTypePolymorphicType(methodType(result), typeParameters.map(TypeParameter(_)))
  }

  /**
   * Optional Type Element, denotion function's return type
   * May be omitted for non-recursive functions
   */
  def returnTypeElement: Option[ScTypeElement] = {
    this match {
      case st: ScalaStubBasedElementImpl[_] =>
        val stub = st.getStub
        if (stub != null) {
          return stub.asInstanceOf[ScFunctionStub].returnTypeElement
        }
      case _ =>
    }
    findChild(classOf[ScTypeElement])
  }

  def returnTypeIsDefined: Boolean = !definedReturnType.isEmpty

  def hasExplicitType: Boolean = returnTypeElement.isDefined

  def removeExplicitType() {
    val colon = children.find(_.getNode.getElementType == ScalaTokenTypes.tCOLON)
    (colon, returnTypeElement) match {
      case (Some(first), Some(last)) => deleteChildRange(first, last)
      case _ =>
    }
  }

  def paramClauses: ScParameters

  def parameterList: ScParameters = paramClauses // TODO merge

  def isProcedure: Boolean = paramClauses.clauses.isEmpty

  def importantOrderFunction(): Boolean = false

  def returnType: TypeResult[ScType] = {
    if (importantOrderFunction()) {
      val parent = getParent
      val data = parent.getUserData(ScFunction.calculatedBlockKey)
      if (data != null) returnTypeInner
      else {
        val children = parent match {
          case stub: ScalaStubBasedElementImpl[_] if stub.getStub != null =>
            import scala.collection.JavaConverters._
            stub.getStub.getChildrenStubs.asScala.map(_.getPsi)
          case _ => parent.getChildren.toSeq
        }
        children.foreach {
          case fun: ScFunction if fun.importantOrderFunction() =>
            ProgressManager.checkCanceled()
            fun.returnTypeInner
          case _ =>
        }
        parent.putUserData(ScFunction.calculatedBlockKey, java.lang.Boolean.TRUE)
        returnTypeInner
      }
    } else returnTypeInner
  }

  def returnTypeInner: TypeResult[ScType]

  def declaredType: TypeResult[ScType] = wrap(returnTypeElement) flatMap (_.getType(TypingContext.empty))

  def clauses: Option[ScParameters] = Some(paramClauses)

  def paramTypes: Seq[ScType] = parameters.map {_.getType(TypingContext.empty).getOrNothing}

  @CachedInsidePsiElement(this, ModCount.getBlockModificationCount)
  def effectiveParameterClauses: Seq[ScParameterClause] = paramClauses.clauses ++ syntheticParamClause

  private def syntheticParamClause: Option[ScParameterClause] = {
    val hasImplicit = clauses.exists(_.clauses.exists(_.isImplicit))
    ScalaPsiUtil.syntheticParamClause(if (isConstructor) containingClass else this, paramClauses, classParam = false, hasImplicit)
  }

  def declaredElements = Seq(this)

  /**
   * Seek parameter with appropriate name in appropriate parameter clause.
    *
    * @param name          parameter name
   * @param clausePosition = -1, effective clause number, if -1 then parameter in any explicit? clause
   */
  def getParamByName(name: String, clausePosition: Int = -1): Option[ScParameter] = {
    clausePosition match {
      case -1 =>
        parameters.find { param =>
          ScalaNamesUtil.equivalent(param.name, name) ||
            param.deprecatedName.exists(ScalaNamesUtil.equivalent(_, name))
        }
      case i if i < 0 || i >= effectiveParameterClauses.length => None
      case _ =>
        effectiveParameterClauses.apply(clausePosition).effectiveParameters.find { param =>
          ScalaNamesUtil.equivalent(param.name, name) ||
            param.deprecatedName.exists(ScalaNamesUtil.equivalent(_, name))
        }
    }
  }

  override def accept(visitor: ScalaElementVisitor) {
    visitor.visitFunction(this)
  }

  def getGetterOrSetterFunction: Option[ScFunction] = {
    containingClass match {
      case clazz: ScTemplateDefinition =>
        if (name.endsWith("_=")) {
          clazz.functions.find(_.name == name.substring(0, name.length - 2))
        } else if (!hasParameterClause) {
          clazz.functions.find(_.name == name + "_=")
        } else None
      case _ => None
    }
  }

  def isBridge: Boolean = {
    //todo: fix algorithm for annotation resolve to not resolve objects (if it's possible)
    //heuristic algorithm to avoid SOE in MixinNodes.build
    annotations.exists(annot => {
      annot.typeElement match {
        case s: ScSimpleTypeElement => s.reference match {
          case Some(ref) => ref.refName == "bridge"
          case _ => false
        }
        case _ => false
      }
    })
  }

  def getTypeParameters: Array[PsiTypeParameter] = {
    val params = typeParameters
    val size = params.length
    val result = PsiTypeParameter.ARRAY_FACTORY.create(size)
    var i = 0
    while (i < size) {
      result(i) = params(i).asInstanceOf[PsiTypeParameter]
      i += 1
    }
    result
  }

  def getTypeParameterList = new FakePsiTypeParameterList(getManager, getLanguage, typeParameters.toArray, this)

  def hasTypeParameters: Boolean = typeParameters.nonEmpty

  def getParameterList: ScParameters = paramClauses

  @tailrec
  private def isJavaVarargs: Boolean = {
    if (hasAnnotation("scala.annotation.varargs")) true
    else {
      superMethod match {
        case Some(f: ScFunction) => f.isJavaVarargs
        case Some(m: PsiMethod) => m.isVarArgs
        case _ => false
      }
    }
  }

  /**
   * @return Empty array, if containing class is null.
   */
  @Cached(synchronized = false, ModCount.getBlockModificationCount, this)
  def getFunctionWrappers(isStatic: Boolean, isInterface: Boolean, cClass: Option[PsiClass] = None): Seq[ScFunctionWrapper] = {
    val buffer = new ArrayBuffer[ScFunctionWrapper]
    if (cClass.isDefined || containingClass != null) {
      buffer += new ScFunctionWrapper(this, isStatic, isInterface, cClass)
      for {
        clause <- clauses
        first <- clause.clauses.headOption
        if first.hasRepeatedParam
        if isJavaVarargs
      } {
        buffer += new ScFunctionWrapper(this, isStatic, isInterface, cClass, isJavaVarargs = true)
      }

      val params = parameters
      for (i <- params.indices if params(i).baseDefaultParam) {
        buffer += new ScFunctionWrapper(this, isStatic = isStatic || isConstructor, isInterface, cClass, forDefault = Some(i + 1))
      }
    }
    buffer
  }

  def parameters: Seq[ScParameter] = paramClauses.params

  override def getIcon(flags: Int) = Icons.FUNCTION

  def getReturnType: PsiType = {
    if (DumbService.getInstance(getProject).isDumb || !SyntheticClasses.get(getProject).isClassesRegistered) {
      return null //no resolve during dumb mode or while synthetic classes is not registered
    }
    getReturnTypeImpl
  }

  @CachedInsidePsiElement(this, ModCount.getBlockModificationCount)
  private def getReturnTypeImpl: PsiType = {
    val tp = getType(TypingContext.empty).getOrAny
    def lift: ScType => PsiType = _.toPsiType(getProject, getResolveScope)
    tp match {
      case FunctionType(rt, _) => lift(rt)
      case _ => lift(tp)
    }
  }

  def superMethods: Seq[PsiMethod] = {
    val clazz = containingClass
    if (clazz != null) TypeDefinitionMembers.getSignatures(clazz).forName(ScalaNamesUtil.clean(name))._1.
      get(new PhysicalSignature(this, ScSubstitutor.empty)).getOrElse(return Seq.empty).supers.
      filter(_.info.isInstanceOf[PhysicalSignature]).map {_.info.asInstanceOf[PhysicalSignature].method}
    else Seq.empty
  }

  def superMethod: Option[PsiMethod] = superMethodAndSubstitutor.map(_._1)

  def superMethodAndSubstitutor: Option[(PsiMethod, ScSubstitutor)] = {
    val clazz = containingClass
    if (clazz != null) {
      val option = TypeDefinitionMembers.getSignatures(clazz).forName(name)._1.
        fastPhysicalSignatureGet(new PhysicalSignature(this, ScSubstitutor.empty))
      if (option.isEmpty) return None
      option.get.primarySuper.filter(_.info.isInstanceOf[PhysicalSignature]).
        map(node => (node.info.asInstanceOf[PhysicalSignature].method, node.info.substitutor))
    }
    else None
  }


  def superSignatures: Seq[Signature] = {
    val clazz = containingClass
    val s = new PhysicalSignature(this, ScSubstitutor.empty)
    if (clazz == null) return Seq(s)
    val t = TypeDefinitionMembers.getSignatures(clazz).forName(ScalaNamesUtil.clean(name))._1.
      fastPhysicalSignatureGet(s) match {
      case Some(x) => x.supers.map {_.info}
      case None => Seq[Signature]()
    }
    t
  }

  def superSignaturesIncludingSelfType: Seq[Signature] = {
    val clazz = containingClass
    val s = new PhysicalSignature(this, ScSubstitutor.empty)
    if (clazz == null) return Seq(s)
    val withSelf = clazz.selfType.isDefined
    if (withSelf) {
      val signs = TypeDefinitionMembers.getSelfTypeSignatures(clazz).forName(ScalaNamesUtil.clean(name))._1
      signs.fastPhysicalSignatureGet(s) match {
        case Some(x) if x.info.namedElement == this => x.supers.map { _.info }
        case Some(x) => x.supers.filter {_.info.namedElement != this }.map { _.info } :+ x.info
        case None => signs.get(s) match {
          case Some(x) if x.info.namedElement == this => x.supers.map { _.info }
          case Some(x) => x.supers.filter {_.info.namedElement != this }.map { _.info } :+ x.info
          case None => Seq.empty
        }
      }
    } else {
      TypeDefinitionMembers.getSignatures(clazz).forName(ScalaNamesUtil.clean(name))._1.
        fastPhysicalSignatureGet(s) match {
        case Some(x) => x.supers.map { _.info }
        case None => Seq.empty
      }
    }
  }


  override def getNameIdentifier: PsiIdentifier = new JavaIdentifier(nameId)

  def findDeepestSuperMethod: PsiMethod = {
    val s = superMethods
    if (s.isEmpty) null
    else s.last
  }

  def getReturnTypeElement = null

  def findSuperMethods(parentClass: PsiClass) = PsiMethod.EMPTY_ARRAY

  def findSuperMethods(checkAccess: Boolean) = PsiMethod.EMPTY_ARRAY

  def findSuperMethods: Array[PsiMethod] = superMethods.toArray // TODO which other xxxSuperMethods can/should be implemented?

  def findDeepestSuperMethods = PsiMethod.EMPTY_ARRAY

  def getReturnTypeNoResolve: PsiType = PsiType.VOID

  def getPom = null

  def findSuperMethodSignaturesIncludingStatic(checkAccess: Boolean) =
    new util.ArrayList[MethodSignatureBackedByPsiMethod]()

  def getSignature(substitutor: PsiSubstitutor): MethodSignatureBackedByPsiMethod = MethodSignatureBackedByPsiMethod.create(this, substitutor)

  //todo implement me!
  def isVarArgs = false

  def isConstructor: Boolean = name == "this"

  def getBody: PsiCodeBlock = null

  def getThrowsList = new FakePsiReferenceList(getManager, getLanguage, Role.THROWS_LIST) {
    override def getReferenceElements: Array[PsiJavaCodeReferenceElement] = {
      getReferencedTypes.map {
        tp => PsiElementFactory.SERVICE.getInstance(getProject).createReferenceElementByType(tp)
      }
    }

    override def getReferencedTypes: Array[PsiClassType] = {
      annotations("scala.throws").headOption match {
        case Some(annotation) =>
          annotation.constructor.args.map(_.exprs).getOrElse(Seq.empty).flatMap {
            _.getType(TypingContext.empty) match {
              case Success(ParameterizedType(des, Seq(arg)), _) => des.extractClass() match {
                case Some(clazz) if clazz.qualifiedName == "java.lang.Class" =>
                  arg.toPsiType(getProject, getResolveScope) match {
                    case c: PsiClassType => Seq(c)
                    case _ => Seq.empty
                  }
                case _ => Seq.empty
              }
              case _ => Seq.empty
            }
          }.toArray
        case _ => PsiClassType.EMPTY_ARRAY
      }
    }
  }

  def getType(ctx: TypingContext): TypeResult[ScType] = {
    returnType match {
      case Success(tp: ScType, _) =>
        var res: TypeResult[ScType] = Success(tp, None)
        var i = paramClauses.clauses.length - 1
        while (i >= 0) {
          val cl = paramClauses.clauses.apply(i)
          val paramTypes = cl.parameters.map(_.getType(ctx))
          res match {
            case Success(t: ScType, _) =>
              res = collectFailures(paramTypes, Nothing)(FunctionType(t, _)(getProject, getResolveScope))
            case _ =>
          }
          i = i - 1
        }
        res
      case x => x
    }
  }

  override protected def isSimilarMemberForNavigation(m: ScMember, strictCheck: Boolean) = m match {
    case f: ScFunction => f.name == name && {
      if (strictCheck) new PhysicalSignature(this, ScSubstitutor.empty).
        paramTypesEquiv(new PhysicalSignature(f, ScSubstitutor.empty))
      else true
    }
    case _ => false
  }

  def hasAssign: Boolean = getNode.getChildren(TokenSet.create(ScalaTokenTypes.tASSIGN)).nonEmpty

  def getHierarchicalMethodSignature: HierarchicalMethodSignature = {
    new HierarchicalMethodSignatureImpl(getSignature(PsiSubstitutor.EMPTY))
  }

<<<<<<< HEAD
  override def isDeprecated: Boolean = {
    hasAnnotation("scala.deprecated").isDefined || hasAnnotation("java.lang.Deprecated").isDefined
  }

  override def getName: String = {
    val res = if (isConstructor && getContainingClass != null) getContainingClass.getName else super.getName
    if (JavaLexer.isKeyword(res, LanguageLevel.HIGHEST)) "_mth" + res
    else res
=======
  override def getName: String = {
    if (isConstructor) Option(getContainingClass).map(_.getName).getOrElse(super.getName)
    else super.getName
>>>>>>> b4fb9984
  }

  override def setName(name: String): PsiElement = {
    if (isConstructor) this
    else super.setName(name)
  }

  override def getOriginalElement: PsiElement = {
    val ccontainingClass = containingClass
    if (ccontainingClass == null) return this
    val originalClass: PsiClass = ccontainingClass.getOriginalElement.asInstanceOf[PsiClass]
    if (ccontainingClass eq originalClass) return this
    if (!originalClass.isInstanceOf[ScTypeDefinition]) return this
    val c = originalClass.asInstanceOf[ScTypeDefinition]
    val membersIterator = c.members.iterator
    val buf: ArrayBuffer[ScMember] = new ArrayBuffer[ScMember]
    while (membersIterator.hasNext) {
      val member = membersIterator.next()
      if (isSimilarMemberForNavigation(member, strictCheck = false)) buf += member
    }
    if (buf.isEmpty) this
    else if (buf.length == 1) buf(0)
    else {
      val filter = buf.filter(isSimilarMemberForNavigation(_, strictCheck = true))
      if (filter.isEmpty) buf(0)
      else filter(0)
    }
  }

  @Cached(synchronized = false, ModCount.getBlockModificationCount, this)
  def functionTypeNoImplicits(retType: Option[ScType] = returnType.toOption): Option[ScType] = {
    collectReverseParamTypesNoImplicits match {
      case Some(params) =>
        val project = getProject
        val resolveScope = getResolveScope
        retType.map(params.foldLeft(_)((res, params) => FunctionType(res, params)(project, resolveScope)))
      case None => None
    }
  }

  private def collectReverseParamTypesNoImplicits: Option[Seq[Seq[ScType]]] = {
    var i = paramClauses.clauses.length - 1
    val res: ArrayBuffer[Seq[ScType]] = ArrayBuffer.empty
    while (i >= 0) {
      val cl = paramClauses.clauses.apply(i)
      if (!cl.isImplicit) {
        val paramTypes: Seq[TypeResult[ScType]] = cl.parameters.map(_.getType(TypingContext.empty))
        if (paramTypes.exists(_.isEmpty)) return None
        res += paramTypes.map(_.get)
      }
      i = i - 1
    }
    Some(res)
  }
}

object ScFunction {
  object Name {
    val Apply = "apply"
    val Update = "update"

    val Unapply = "unapply"
    val UnapplySeq = "unapplySeq"

    val Foreach = "foreach"
    val Map = "map"
    val FlatMap = "flatMap"
    val Filter = "filter"
    val WithFilter = "withFilter"

    val Unapplies: Set[String] = Set(Unapply, UnapplySeq)
    val ForComprehensions: Set[String] = Set(Foreach, Map, FlatMap, Filter, WithFilter)
    val Special: Set[String] = Set(Apply, Update) ++ Unapplies ++ ForComprehensions
  }

  /** Is this function sometimes invoked without it's name appearing at the call site? */
  def isSpecial(name: String): Boolean = Name.Special(name)

  private val calculatedBlockKey: Key[java.lang.Boolean] = Key.create("calculated.function.returns.block")

  @tailrec
  def getCompoundCopy(pTypes: List[List[ScType]], tParams: List[TypeParameter], rt: ScType, fun: ScFunction): ScFunction = {
    fun match {
      case light: ScLightFunctionDeclaration => getCompoundCopy(pTypes, tParams, rt, light.fun)
      case light: ScLightFunctionDefinition  => getCompoundCopy(pTypes, tParams, rt, light.fun)
      case decl: ScFunctionDeclaration       => new ScLightFunctionDeclaration(pTypes, tParams, rt, decl)
      case definition: ScFunctionDefinition  => new ScLightFunctionDefinition(pTypes, tParams, rt, definition)
    }
  }
}<|MERGE_RESOLUTION|>--- conflicted
+++ resolved
@@ -592,20 +592,9 @@
     new HierarchicalMethodSignatureImpl(getSignature(PsiSubstitutor.EMPTY))
   }
 
-<<<<<<< HEAD
-  override def isDeprecated: Boolean = {
-    hasAnnotation("scala.deprecated").isDefined || hasAnnotation("java.lang.Deprecated").isDefined
-  }
-
-  override def getName: String = {
-    val res = if (isConstructor && getContainingClass != null) getContainingClass.getName else super.getName
-    if (JavaLexer.isKeyword(res, LanguageLevel.HIGHEST)) "_mth" + res
-    else res
-=======
   override def getName: String = {
     if (isConstructor) Option(getContainingClass).map(_.getName).getOrElse(super.getName)
     else super.getName
->>>>>>> b4fb9984
   }
 
   override def setName(name: String): PsiElement = {
