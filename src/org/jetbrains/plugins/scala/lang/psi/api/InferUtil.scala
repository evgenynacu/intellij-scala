package org.jetbrains.plugins.scala
package lang.psi.api

import com.intellij.openapi.diagnostic.Logger
import com.intellij.psi.PsiElement
import org.jetbrains.plugins.scala.caches.ScalaRecursionManager
import org.jetbrains.plugins.scala.extensions._
import org.jetbrains.plugins.scala.lang.psi.ScalaPsiUtil.SafeCheckException
import org.jetbrains.plugins.scala.lang.psi.api.base.patterns.ScBindingPattern
import org.jetbrains.plugins.scala.lang.psi.api.base.{ScFieldId, ScLiteral}
import org.jetbrains.plugins.scala.lang.psi.api.expr.ScExpression
import org.jetbrains.plugins.scala.lang.psi.api.macros.{MacroContext, ScalaMacroEvaluator}
import org.jetbrains.plugins.scala.lang.psi.api.statements.ScFunction
import org.jetbrains.plugins.scala.lang.psi.api.statements.params.ScParameter
import org.jetbrains.plugins.scala.lang.psi.api.toplevel.ScNamedElement
import org.jetbrains.plugins.scala.lang.psi.api.toplevel.typedef.ScObject
import org.jetbrains.plugins.scala.lang.psi.impl.ScalaPsiElementFactory
import org.jetbrains.plugins.scala.lang.psi.implicits.ImplicitCollector
import org.jetbrains.plugins.scala.lang.psi.implicits.ImplicitCollector.ImplicitState
import org.jetbrains.plugins.scala.lang.psi.types.Compatibility.Expression
import org.jetbrains.plugins.scala.lang.psi.types._
import org.jetbrains.plugins.scala.lang.psi.types.nonvalue.{Parameter, ScMethodType, ScTypePolymorphicType}
import org.jetbrains.plugins.scala.lang.psi.types.result.{Success, TypeResult, TypingContext}
import org.jetbrains.plugins.scala.lang.psi.{ScalaPsiUtil, types}
import org.jetbrains.plugins.scala.lang.resolve.ScalaResolveResult
import org.jetbrains.plugins.scala.project.ScalaLanguageLevel.Scala_2_10
import org.jetbrains.plugins.scala.project._

import scala.collection.mutable.ArrayBuffer

/**
 * @author Alexander Podkhalyuzin
 */

object InferUtil {
  val notFoundParameterName = "NotFoundParameter239239239"
  val skipQualSet = Set("scala.reflect.ClassManifest", "scala.reflect.Manifest",
    "scala.reflect.ClassTag", "scala.reflect.api.TypeTags.TypeTag",
    "scala.reflect.api.TypeTags.WeakTypeTag")
  private val LOG = Logger.getInstance("#org.jetbrains.plugins.scala.lang.psi.api.InferUtil$")
  private def isDebugImplicitParameters = LOG.isDebugEnabled
  def logInfo(searchLevel: Int, message: => String) {
    val indent = Seq.fill(searchLevel)("  ").mkString
//    println(indent + message)
    if (isDebugImplicitParameters) {
      LOG.debug(indent + message)
    }
  }

  /**
   * This method can find implicit parameters for given MethodType
   * @param res MethodType or PolymorphicType(MethodType)
   * @param element place to find implicit parameters
   * @param check if true can throw SafeCheckException if it not found not ambiguous implicit parameters
   * @return updated type and sequence of implicit parameters
   */
  def updateTypeWithImplicitParameters(res: ScType, element: PsiElement, coreElement: Option[ScNamedElement], check: Boolean,
                                       searchImplicitsRecursively: Int = 0, fullInfo: Boolean): (ScType, Option[Seq[ScalaResolveResult]]) = {
    var resInner = res
    var implicitParameters: Option[Seq[ScalaResolveResult]] = None
    res match {
      case t@ScTypePolymorphicType(mt@ScMethodType(retType, params, impl), typeParams) if !impl =>
        // See SCL-3516
        val (updatedType, ps) = 
          updateTypeWithImplicitParameters(t.copy(internalType = retType), element, coreElement, check, fullInfo = fullInfo)
        implicitParameters = ps
        updatedType match {
          case tpt: ScTypePolymorphicType =>
            resInner = t.copy(internalType = mt.copy(returnType = tpt.internalType)(mt.project, mt.scope),
              typeParameters = tpt.typeParameters)
          case _ => //shouldn't be there
            resInner = t.copy(internalType = mt.copy(returnType = updatedType)(mt.project, mt.scope))
        }
      case t@ScTypePolymorphicType(mt@ScMethodType(retType, params, impl), typeParams) if impl =>
        val fullAbstractSubstitutor = t.abstractTypeSubstitutor
        val coreTypes = params.map(p => fullAbstractSubstitutor.subst(p.paramType))
        val splitMethodType = params.reverse.foldLeft(retType) {
          case (tp: ScType, param: Parameter) => ScMethodType(tp, Seq(param), isImplicit = true)(mt.project, mt.scope)
        }
        resInner = ScTypePolymorphicType(splitMethodType, typeParams)
        val paramsForInferBuffer = new ArrayBuffer[Parameter]()
        val exprsBuffer = new ArrayBuffer[Compatibility.Expression]()
        val resolveResultsBuffer = new ArrayBuffer[ScalaResolveResult]()
        coreTypes.foreach {
          case coreType =>
            resInner match {
              case t@ScTypePolymorphicType(mt@ScMethodType(retTypeSingle, paramsSingle, _), typeParamsSingle) =>
                val polymorphicSubst = t.polymorphicTypeSubstitutor
                val abstractSubstitutor: ScSubstitutor = t.abstractTypeSubstitutor
                val (paramsForInfer, exprs, resolveResults) =
                  findImplicits(paramsSingle, coreElement, element, check, searchImplicitsRecursively, abstractSubstitutor, polymorphicSubst)
                resInner = ScalaPsiUtil.localTypeInference(retTypeSingle, paramsForInfer, exprs, typeParamsSingle,
                  safeCheck = check || fullInfo)
                paramsForInferBuffer ++= paramsForInfer
                exprsBuffer ++= exprs
                resolveResultsBuffer ++= resolveResults
            }
        }
        implicitParameters = Some(resolveResultsBuffer.toSeq)
        val dependentSubst = new ScSubstitutor(() => {
          val level = element.languageLevel
          if (level >= Scala_2_10) {
            paramsForInferBuffer.zip(exprsBuffer).map {
              case (param: Parameter, expr: Expression) =>
                val paramType: ScType = expr.getTypeAfterImplicitConversion(checkImplicits = true,
                  isShape = false, Some(param.expectedType))._1.getOrAny
                (param, paramType)
            }.toMap
          } else Map.empty
        })
        resInner = dependentSubst.subst(resInner)
      case mt@ScMethodType(retType, params, isImplicit) if !isImplicit =>
        // See SCL-3516
        val (updatedType, ps) = updateTypeWithImplicitParameters(retType, element, coreElement, check, fullInfo = fullInfo)
        implicitParameters = ps
        resInner = mt.copy(returnType = updatedType)(mt.project, mt.scope)
      case ScMethodType(retType, params, isImplicit) if isImplicit =>
        val (paramsForInfer, exprs, resolveResults) =
          findImplicits(params, coreElement, element, check, searchImplicitsRecursively)

        implicitParameters = Some(resolveResults.toSeq)
        resInner = retType
        val dependentSubst = new ScSubstitutor(() => {
          val level = element.languageLevel
          if (level >= Scala_2_10) {
            paramsForInfer.zip(exprs).map {
              case (param: Parameter, expr: Expression) =>
                val paramType: ScType = expr.getTypeAfterImplicitConversion(checkImplicits = true,
                  isShape = false, Some(param.expectedType))._1.getOrAny
                (param, paramType)
            }.toMap
          } else Map.empty
        })
        resInner = dependentSubst.subst(resInner)
      case _ =>
    }
    (resInner, implicitParameters)
  }


  def findImplicits(params: Seq[Parameter], coreElement: Option[ScNamedElement], place: PsiElement,
                    check: Boolean, searchImplicitsRecursively: Int = 0,
                    abstractSubstitutor: ScSubstitutor = ScSubstitutor.empty,
                    polymorphicSubst: ScSubstitutor = ScSubstitutor.empty): (Seq[Parameter], Seq[Compatibility.Expression], Seq[ScalaResolveResult]) = {
    val exprs = new ArrayBuffer[Expression]
    val paramsForInfer = new ArrayBuffer[Parameter]()
    val resolveResults = new ArrayBuffer[ScalaResolveResult]
    val iterator = params.iterator
    while (iterator.hasNext) {
      val param = iterator.next()
      val paramType = abstractSubstitutor.subst(param.paramType) //we should do all of this with information known before
      val implicitState = ImplicitState(place, paramType, paramType, coreElement, isImplicitConversion = false,
          isExtensionConversion = false, searchImplicitsRecursively, None, Some(ScalaRecursionManager.recursionMap.get()))
      val collector = new ImplicitCollector(implicitState)
      val results = collector.collect()
      if (results.length == 1) {
        if (check && !results.head.isApplicable()) throw new SafeCheckException
        resolveResults += results.head
        def updateExpr() {
          exprs += new Expression(polymorphicSubst subst extractImplicitParameterType(results.head))
        }
        val evaluator = ScalaMacroEvaluator.getInstance(place.getProject)
        evaluator.isMacro(results.head.getElement) match {
          case Some(m) =>
            evaluator.checkMacro(m, MacroContext(place, Some(paramType))) match {
              case Some(tp) => exprs += new Expression(polymorphicSubst subst tp)
              case None => updateExpr()
            }
          case _ => updateExpr()
        }
        paramsForInfer += param
      } else {
        def checkManifest(fun: ScalaResolveResult => Unit) {
          val result = paramType match {
            case p@ScParameterizedType(des, Seq(arg)) =>
              ScType.extractClass(des) match {
                case Some(clazz) if skipQualSet.contains(clazz.qualifiedName) =>
                  //do not throw, it's safe
                  new ScalaResolveResult(clazz, p.substitutor)
                case _ => null
              }
            case _ => null
          }
          fun(result)
        }
        //check if it's ClassManifest parameter:
        checkManifest(r => {
          if (r == null && param.isDefault && param.paramInCode.nonEmpty) {
            //todo: should be added for infer to
            //todo: what if paramInCode is null?
            resolveResults += new ScalaResolveResult(param.paramInCode.get)
          } else if (r == null && check) throw new SafeCheckException
          else if (r == null) {
            val parameter = ScalaPsiElementFactory.createParameterFromText(s"$notFoundParameterName: Int", place.getManager)
            resolveResults += new ScalaResolveResult(parameter, implicitSearchState = Some(implicitState))
          } else resolveResults += r
        })
      }
    }
    (paramsForInfer.toSeq, exprs.toSeq, resolveResults.toSeq)
  }

  /**
   * Util method to update type according to expected type
   * @param _nonValueType type, to update it should be PolymorphicType(MethodType)
   * @param fromImplicitParameters we shouldn't update if it's anonymous function
   *                               also we can update just for simple type without function
   * @param expectedType appropriate expected type
   * @param expr place
   * @param check we fail to get right type then if check throw SafeCheckException
   * @return updated type
   */
  def updateAccordingToExpectedType(_nonValueType: TypeResult[ScType],
                                    fromImplicitParameters: Boolean,
                                    filterTypeParams: Boolean,
                                    expectedType: Option[ScType], expr: PsiElement,
                                    check: Boolean, forEtaExpansion: Boolean = false): TypeResult[ScType] = {
    var nonValueType = _nonValueType
    nonValueType match {
      case Success(ScTypePolymorphicType(m@ScMethodType(internal, params, impl), typeParams), _)
        if expectedType.isDefined && (!fromImplicitParameters || impl) =>
        def updateRes(expected: ScType) {
          if (expected.equiv(types.Unit)) return //do not update according to Unit type
          val innerInternal = internal match {
            case ScMethodType(inter, _, innerImpl) if innerImpl && !fromImplicitParameters => inter
            case _ => internal
          }
          val update: ScTypePolymorphicType = ScalaPsiUtil.localTypeInference(m,
            Seq(Parameter("", None, expected, expected, isDefault = false, isRepeated = false, isByName = false)),
            Seq(new Expression(ScalaPsiUtil.undefineSubstitutor(typeParams).subst(innerInternal.inferValueType))),
            typeParams, shouldUndefineParameters = false, safeCheck = check, filterTypeParams = filterTypeParams)
          nonValueType = Success(update, Some(expr)) //here should work in different way:
        }
        updateRes(expectedType.get)
      //todo: Something should be unified, that's bad to have fromImplicitParameters parameter.
      case Success(ScTypePolymorphicType(internal, typeParams), _) if expectedType.isDefined && fromImplicitParameters =>
        def updateRes(expected: ScType) {
          nonValueType = Success(ScalaPsiUtil.localTypeInference(internal,
            Seq(Parameter("", None, expected, expected, isDefault = false, isRepeated = false, isByName = false)),
              Seq(new Expression(ScalaPsiUtil.undefineSubstitutor(typeParams).subst(internal.inferValueType))),
            typeParams, shouldUndefineParameters = false, safeCheck = check,
            filterTypeParams = filterTypeParams), Some(expr)) //here should work in different way:
        }
        updateRes(expectedType.get)
      case _ =>
    }

    if (!expr.isInstanceOf[ScExpression]) return nonValueType

    // interim fix for SCL-3905.
    def applyImplicitViewToResult(mt: ScMethodType, expectedType: Option[ScType], fromSAM: Boolean = false): ScType = {
      expectedType match {
        case Some(expectedType@ScFunctionType(expectedRet, expectedParams)) if expectedParams.length == mt.params.length
          && !mt.returnType.conforms(expectedType) =>
          mt.returnType match {
            case methodType: ScMethodType => return mt.copy(
              returnType = applyImplicitViewToResult(methodType, Some(expectedRet), fromSAM))(mt.project, mt.scope)
            case _ =>
          }
          val dummyExpr = ScalaPsiElementFactory.createExpressionWithContextFromText("null", expr.getContext, expr)
          dummyExpr.asInstanceOf[ScLiteral].setTypeWithoutImplicits(Some(mt.returnType))
          val updatedResultType = dummyExpr.getTypeAfterImplicitConversion(expectedOption = Some(expectedRet))

          expr.asInstanceOf[ScExpression].setAdditionalExpression(Some(dummyExpr, expectedRet))

          new ScMethodType(updatedResultType.tr.getOrElse(mt.returnType), mt.params, mt.isImplicit)(mt.project, mt.scope)
<<<<<<< HEAD
        case Some(tp) if !fromSAM && ScalaPsiUtil.isSAMEnabled(expr) && forEtaExpansion =>
          ScalaPsiUtil.toSAMType(tp, expr.getResolveScope) match {
            case Some(ScFunctionType(retTp, _)) if retTp.equiv(Unit) =>
              //example:
              //def f(): () => Unit = () => println()
              //val f1: Runnable = f
              ScFunctionType(Unit, Seq.empty)(expr.getProject, expr.getResolveScope)
            case _ => applyImplicitViewToResult(mt, ScalaPsiUtil.toSAMType(tp, expr.getResolveScope), fromSAM = true)
          }
=======
        case Some(tp) if !fromSAM && ScalaPsiUtil.isSAMEnabled(expr) =>
          //we do this to update additional expression, so that implicits work correctly
          //@see SingleAbstractMethodTest.testEtaExpansionImplicit
          applyImplicitViewToResult(mt, ScalaPsiUtil.toSAMType(tp, expr.getResolveScope), fromSAM = true)
>>>>>>> c2cbee32
        case _ => mt
      }
    }

    nonValueType.map {
      case tpt @ ScTypePolymorphicType(mt: ScMethodType, typeParams) => tpt.copy(internalType = applyImplicitViewToResult(mt, expectedType))
      case mt: ScMethodType => applyImplicitViewToResult(mt, expectedType)
      case tp => tp
    }
  }

  def extractImplicitParameterType(r: ScalaResolveResult): ScType = {
    r match {
      case r: ScalaResolveResult if r.implicitParameterType.isDefined => r.implicitParameterType.get
      case ScalaResolveResult(o: ScObject, subst) => subst.subst(o.getType(TypingContext.empty).get)
      case ScalaResolveResult(param: ScParameter, subst) => subst.subst(param.getType(TypingContext.empty).get)
      case ScalaResolveResult(patt: ScBindingPattern, subst) => subst.subst(patt.getType(TypingContext.empty).get)
      case ScalaResolveResult(f: ScFieldId, subst) => subst.subst(f.getType(TypingContext.empty).get)
      case ScalaResolveResult(fun: ScFunction, subst) => subst.subst(fun.getTypeNoImplicits(TypingContext.empty).get)
    }
  }
}<|MERGE_RESOLUTION|>--- conflicted
+++ resolved
@@ -214,7 +214,7 @@
                                     fromImplicitParameters: Boolean,
                                     filterTypeParams: Boolean,
                                     expectedType: Option[ScType], expr: PsiElement,
-                                    check: Boolean, forEtaExpansion: Boolean = false): TypeResult[ScType] = {
+                                    check: Boolean): TypeResult[ScType] = {
     var nonValueType = _nonValueType
     nonValueType match {
       case Success(ScTypePolymorphicType(m@ScMethodType(internal, params, impl), typeParams), _)
@@ -264,22 +264,10 @@
           expr.asInstanceOf[ScExpression].setAdditionalExpression(Some(dummyExpr, expectedRet))
 
           new ScMethodType(updatedResultType.tr.getOrElse(mt.returnType), mt.params, mt.isImplicit)(mt.project, mt.scope)
-<<<<<<< HEAD
-        case Some(tp) if !fromSAM && ScalaPsiUtil.isSAMEnabled(expr) && forEtaExpansion =>
-          ScalaPsiUtil.toSAMType(tp, expr.getResolveScope) match {
-            case Some(ScFunctionType(retTp, _)) if retTp.equiv(Unit) =>
-              //example:
-              //def f(): () => Unit = () => println()
-              //val f1: Runnable = f
-              ScFunctionType(Unit, Seq.empty)(expr.getProject, expr.getResolveScope)
-            case _ => applyImplicitViewToResult(mt, ScalaPsiUtil.toSAMType(tp, expr.getResolveScope), fromSAM = true)
-          }
-=======
         case Some(tp) if !fromSAM && ScalaPsiUtil.isSAMEnabled(expr) =>
           //we do this to update additional expression, so that implicits work correctly
           //@see SingleAbstractMethodTest.testEtaExpansionImplicit
           applyImplicitViewToResult(mt, ScalaPsiUtil.toSAMType(tp, expr.getResolveScope), fromSAM = true)
->>>>>>> c2cbee32
         case _ => mt
       }
     }
