--- conflicted
+++ resolved
@@ -29,13 +29,7 @@
     new ScParamClauseStubImpl(parentStub, this,
       isImplicit = parameterClause.isImplicit)
 
-<<<<<<< HEAD
-  def createStubImpl[ParentPsi <: PsiElement](psi: ScParameterClause, parentStub: StubElement[ParentPsi]): ScParamClauseStubImpl[ParentPsi] = {
-    new ScParamClauseStubImpl(parentStub, this, psi.isImplicit)     
-  }
-=======
   override def createElement(node: ASTNode): ScParameterClause = new ScParameterClauseImpl(node)
->>>>>>> b4fb9984
 
   override def createPsi(stub: ScParamClauseStub): ScParameterClause = new ScParameterClauseImpl(stub)
 }