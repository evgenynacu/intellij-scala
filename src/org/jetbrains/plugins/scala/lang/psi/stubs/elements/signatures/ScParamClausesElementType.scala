--- conflicted
+++ resolved
@@ -25,19 +25,5 @@
 
   override def createPsi(stub: ScParamClausesStub): ScParameters = new ScParametersImpl(stub)
 
-<<<<<<< HEAD
-  def deserializeImpl(dataStream: StubInputStream, parentStub: Any): ScParamClausesStub = {
-    new ScParamClausesStubImpl(parentStub.asInstanceOf[StubElement[PsiElement]], this)
-  }
-
-  def createStubImpl[ParentPsi <: PsiElement](psi: ScParameters, parentStub: StubElement[ParentPsi]): ScParamClausesStubImpl[ParentPsi] = {
-    new ScParamClausesStubImpl(parentStub, this)     
-  }
-
-  def createPsi(stub: ScParamClausesStub): ScParameters = {
-    new ScParametersImpl(stub)
-  }
-=======
   override def createElement(node: ASTNode): ScParameters = new ScParametersImpl(node)
->>>>>>> b4fb9984
 }