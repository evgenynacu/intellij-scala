--- conflicted
+++ resolved
@@ -39,13 +39,5 @@
     typeElementReference.get
   }
 
-<<<<<<< HEAD
-  def getName: String = StringRef.toString(name)
-
-  def getClassNames: Array[String] = typeNames
-
-  def getTypeElementText: String = typeElementText.toString
-=======
   override def classNames: Array[String] = typeNamesRefs.asStrings
->>>>>>> b4fb9984
 }