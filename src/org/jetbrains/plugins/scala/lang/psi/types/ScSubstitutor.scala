package org.jetbrains.plugins.scala
package lang
package psi
package types

import com.intellij.openapi.util.Key
import com.intellij.psi._
import org.jetbrains.plugins.scala.extensions.PsiMemberExt
import org.jetbrains.plugins.scala.lang.psi.ScalaPsiUtil._
import org.jetbrains.plugins.scala.lang.psi.api.base.ScFieldId
import org.jetbrains.plugins.scala.lang.psi.api.base.patterns.ScBindingPattern
import org.jetbrains.plugins.scala.lang.psi.api.statements.params.ScParameter
import org.jetbrains.plugins.scala.lang.psi.api.statements.{ScFunction, ScTypeAliasDefinition}
import org.jetbrains.plugins.scala.lang.psi.api.toplevel.ScTypedDefinition
import org.jetbrains.plugins.scala.lang.psi.api.toplevel.typedef.{ScTemplateDefinition, ScTypeDefinition}
import org.jetbrains.plugins.scala.lang.psi.types.ScSubstitutor.LazyDepMethodTypes
import org.jetbrains.plugins.scala.lang.psi.types.api._
import org.jetbrains.plugins.scala.lang.psi.types.api.designator.{ScDesignatorType, ScProjectionType, ScThisType}
import org.jetbrains.plugins.scala.lang.psi.types.nonvalue.{Parameter, ScMethodType, ScTypePolymorphicType}
import org.jetbrains.plugins.scala.lang.psi.types.result.TypingContext

import scala.annotation.tailrec
import scala.language.implicitConversions

/**
* @author ven
*/
object ScSubstitutor {
  val empty: ScSubstitutor = new ScSubstitutor(Map.empty, Map.empty, None) {
    override def toString: String = "Empty substitutor"

    override def subst(t: ScType): ScType = t
    override def substInternal(t: ScType): ScType = t
  }

  val key: Key[ScSubstitutor] = Key.create("scala substitutor key")

  private val followLimit = 800

  var cacheSubstitutions = false

  val cache: scala.collection.mutable.Map[(String, Long), ScType] = scala.collection.mutable.Map()

  def apply(updateThisType: ScType): ScSubstitutor = {
    new ScSubstitutor(Map.empty, Map.empty, Some(updateThisType))
  }

  def apply(tvMap: Map[(String, Long), ScType],
            aliasesMap: Map[String, Suspension] = Map.empty,
            updateThisType: Option[ScType] = None,
            follower: Option[ScSubstitutor] = None,
            depMethodTypes: Option[LazyDepMethodTypes] = None): ScSubstitutor = {
    new ScSubstitutor(tvMap, aliasesMap, updateThisType, follower, depMethodTypes)
  }

  def apply(dependentMethodTypes: () => Map[Parameter, ScType]): ScSubstitutor = {
    new ScSubstitutor(Map.empty, Map.empty, None, None, Some(dependentMethodTypes))
  }

  class LazyDepMethodTypes(private var fun: () => Map[Parameter, ScType]) {
    lazy val value: Map[Parameter, ScType] = {
      val res = fun()
      fun = null
      res
    }
  }

  object LazyDepMethodTypes {
    implicit def toValue(lz: LazyDepMethodTypes): Map[Parameter, ScType] = lz.value
    implicit def toLazy(fun: () => Map[Parameter, ScType]): LazyDepMethodTypes = new LazyDepMethodTypes(fun)
  }
}

class ScSubstitutor private (val tvMap: Map[(String, Long), ScType],
                             val aliasesMap: Map[String, Suspension],
                             val updateThisType: Option[ScType],
                             val follower: Option[ScSubstitutor] = None,
                             val depMethodTypes: Option[LazyDepMethodTypes] = None) {

  override def toString: String = {
    val followerText = if (follower.nonEmpty) " >> " + follower.get.toString else ""
    s"ScSubstitutor($tvMap, $aliasesMap, $updateThisType)$followerText"
  }

  def bindT(name : (String, Long), t: ScType): ScSubstitutor = {
    ScSubstitutor(tvMap + ((name, t)), aliasesMap, updateThisType, follower, depMethodTypes)
  }

  def bindA(name: String, f: () => ScType): ScSubstitutor = {
    ScSubstitutor(tvMap, aliasesMap + ((name, Suspension(f))), updateThisType, follower, depMethodTypes)
  }

  def putAliases(template: ScTemplateDefinition): ScSubstitutor = {
    var result = this
    for (alias <- template.aliases) {
      alias match {
        case aliasDef: ScTypeAliasDefinition if aliasesMap.get(aliasDef.name).isEmpty =>
          result = result bindA(aliasDef.name, () => aliasDef.aliasedType(TypingContext.empty).getOrAny)
        case _ =>
      }
    }
    result
  }

  def followUpdateThisType(tp: ScType): ScSubstitutor = {
    tp match {
      case ScThisType(template) =>
        var zSubst = ScSubstitutor(ScThisType(template))
        var placer = template.getContext
        while (placer != null) {
          placer match {
            case t: ScTemplateDefinition => zSubst = zSubst.followed(
              ScSubstitutor(ScThisType(t))
            )
            case _ =>
          }
          placer = placer.getContext
        }
        zSubst.followed(this)
      case _ => ScSubstitutor(tp).followed(this)
    }
  }
  def followed(s: ScSubstitutor): ScSubstitutor = followed(s, 0)

  def isUpdateThisSubst: Option[ScType] = {
    if (tvMap.size + aliasesMap.size == 0 && depMethodTypes.isEmpty) updateThisType
    else None
  }

  private def followed(s: ScSubstitutor, level: Int): ScSubstitutor = {
    @tailrec
    def hasFollower(th: ScSubstitutor, s: ScSubstitutor): Boolean = th.follower match {
      case None => false
      case Some(f) => (f eq s) || hasFollower(f, s)
    }

    if (level > ScSubstitutor.followLimit)
      throw new RuntimeException("Too much followers for substitutor: " + this.toString)

    val trivialOrRecursive = s == null || s.isEmpty || (s eq this) || (level == 0 && hasFollower(this, s))

    if (trivialOrRecursive) this
    else if (this.isEmpty) s
    else {
      val newFollower = Option(if (follower.nonEmpty) follower.get.followed(s, level + 1) else s)
      ScSubstitutor(tvMap, aliasesMap, updateThisType, newFollower, depMethodTypes)
    }
  }

  private def isEmpty: Boolean = (this eq ScSubstitutor.empty) || this == ScSubstitutor.empty

  def subst(t: ScType): ScType = try {
    if (ScSubstitutor.cacheSubstitutions) ScSubstitutor.cache ++= this.tvMap
    if (follower.nonEmpty) follower.get.subst(substInternal(t)) else substInternal(t)
  } catch {
    case s: StackOverflowError =>
      throw new RuntimeException("StackOverFlow during ScSubstitutor.subst(" + t + ") this = " + this, s)
  }

  private def extractTpt(tpt: TypeParameterType, t: ScType): ScType = {
    if (tpt.arguments.isEmpty) t
    else t match {
      case ParameterizedType(designator, _) => designator
      case _ => t
    }
  }

  protected def substInternal(t: ScType) : ScType = {
    import t.projectContext

    var result: ScType = t
    val visitor = new ScalaTypeVisitor {
      override def visitTypePolymorphicType(t: ScTypePolymorphicType): Unit = {
        val ScTypePolymorphicType(internalType, typeParameters) = t
        result = ScTypePolymorphicType(substInternal(internalType),
          typeParameters.map {
            case TypeParameter(parameters, lowerType, upperType, psiTypeParameter) =>
              TypeParameter(
                parameters, // todo: is it important here to update?
                Suspension(substInternal(lowerType.v)),
                Suspension(substInternal(upperType.v)),
                psiTypeParameter)
          })
      }

      override def visitAbstractType(a: ScAbstractType): Unit = {
        val parameterType = a.parameterType
        result = tvMap.get(parameterType.nameAndId) match {
          case None => a
          case Some(v) => v match {
            case tpt: TypeParameterType if tpt.psiTypeParameter == parameterType.psiTypeParameter => a
            case _ => extractTpt(parameterType, v)
          }
        }
      }

      override def visitMethodType(m: ScMethodType): Unit = {
        val ScMethodType(retType, params, isImplicit) = m
        implicit val elementScope = m.elementScope
        result = ScMethodType(substInternal(retType),
          params.map(p => p.copy(paramType = substInternal(p.paramType),
            expectedType = substInternal(p.expectedType), defaultType = p.defaultType.map(substInternal))), isImplicit)
      }

      override def visitUndefinedType(u: UndefinedType): Unit = {
        val parameterType = u.parameterType
        result = tvMap.get(parameterType.nameAndId) match {
          case None => u
          case Some(v) => v match {
            case tpt: TypeParameterType if tpt.psiTypeParameter == parameterType.psiTypeParameter => u
            case _ => extractTpt(parameterType, v)
          }
        }
      }

      override def visitTypeParameterType(tpt: TypeParameterType): Unit = {
        result = tvMap.get(tpt.nameAndId) match {
          case None => tpt
          case Some(v) => extractTpt(tpt, v)
        }
      }

      override def visitDesignatorType(d: ScDesignatorType): Unit = {
        val depMethodType = depMethodTypes.flatMap(_.value.collectFirst {
          case (parameter: Parameter, tp: ScType) if parameter.paramInCode.contains(d.element) => tp
        })
        result = depMethodType.getOrElse(d)
      }

      override def visitThisType(th: ScThisType): Unit = {
        val clazz = th.element
        def hasRecursiveThisType(tp: ScType): Boolean = {
          var res = false
          tp.recursiveUpdate {
            case tpp if res => (true, tpp)
            case tpp@ScThisType(`clazz`) =>
              res = true
              (true, tpp)
            case tpp => (false, tpp)
          }
          res
        }
        result = updateThisType match {
          case Some(oldTp) if !hasRecursiveThisType(oldTp) => //todo: hack to avoid infinite recursion during type substitution
            var tp = oldTp
            def update(typez: ScType): ScType = {
              typez.extractDesignated(expandAliases = true) match {
                case Some(t: ScTypeDefinition) =>
                  if (t == clazz) tp
                  else if (isInheritorDeep(t, clazz)) tp
                  else {
                    t.selfType match {
                      case Some(selfType) =>
                        selfType.extractDesignated(expandAliases = true) match {
                          case Some(cl: PsiClass) =>
                            if (cl == clazz) tp
                            else if (isInheritorDeep(cl, clazz)) tp
                            else null
                          case _ =>
                            selfType match {
                              case ScCompoundType(types, _, _) =>
                                val iter = types.iterator
                                while (iter.hasNext) {
                                  val tps = iter.next()
<<<<<<< HEAD
                                  tps.extractClass(clazz.getProject) match {
=======
                                  tps.extractClass match {
>>>>>>> d49fd8f0
                                    case Some(cl) =>
                                      if (cl == clazz) return tp
                                    case _ =>
                                  }
                                }
                              case _ =>
                            }
                            null
                        }
                      case None => null
                    }
                  }
                case Some(cl: PsiClass) =>
                  typez match {
                    case t: TypeParameterType => return update(t.upperType.v)
                    case p@ParameterizedType(_, _) =>
                      p.designator match {
                        case TypeParameterType(_, _, upper, _) => return update(p.substitutor.subst(upper.v))
                        case _ =>
                      }
                    case _ =>
                  }
                  if (cl == clazz) tp
                  else if (isInheritorDeep(cl, clazz)) tp
                  else null
                case Some(named: ScTypedDefinition) =>
                  update(named.getType(TypingContext.empty).getOrAny)
                case _ =>
                  typez match {
                    case ScCompoundType(types, _, _) =>
                      val iter = types.iterator
                      while (iter.hasNext) {
                        val tps = iter.next()
<<<<<<< HEAD
                        tps.extractClass(clazz.getProject) match {
=======
                        tps.extractClass match {
>>>>>>> d49fd8f0
                          case Some(cl) =>
                            if (cl == clazz) return tp
                            else if (isInheritorDeep(cl, clazz)) return tp
                          case _ =>
                        }
                      }
                    case t: TypeParameterType => return update(t.upperType.v)
                    case p@ParameterizedType(_, _) =>
                      p.designator match {
                        case TypeParameterType(_, _, upper, _) => return update(p.substitutor.subst(upper.v))
                        case _ =>
                      }
                    case _ =>
                  }
                  null
              }
            }
            while (tp != null) {
              val up = update(tp)
              if (up != null) {
                result = up
                return
              }
              tp match {
                case ScThisType(template) =>
                  val parentTemplate = template.containingClass
                  if (parentTemplate != null) tp = ScThisType(parentTemplate.asInstanceOf[ScTemplateDefinition])
                  else tp = null
                case ScProjectionType(newType, _, _) => tp = newType
                case ParameterizedType(ScProjectionType(newType, _, _), _) => tp = newType
                case _ => tp = null
              }
            }
            t
          case _ => t
        }
      }

      override def visitExistentialArgument(s: ScExistentialArgument): Unit = {
        val ScExistentialArgument(name, args, lower, upper) = s
        result = ScExistentialArgument(name, args.map(t => substInternal(t).asInstanceOf[TypeParameterType]),
          substInternal(lower), substInternal(upper))
      }

      override def visitExistentialType(ex: ScExistentialType): Unit = {
        val ScExistentialType(q, wildcards) = ex
        //remove bound names
        val trunc = aliasesMap -- ex.boundNames
        val substCopy = ScSubstitutor(tvMap, trunc, updateThisType, follower, depMethodTypes)
        result = new ScExistentialType(substCopy.substInternal(q),
          wildcards.map(ex => substInternal(ex).asInstanceOf[ScExistentialArgument]))
      }

      override def visitParameterizedType(pt: ParameterizedType): Unit = {
        val typeArgs = pt.typeArguments
        result = pt.designator match {
          case tpt: TypeParameterType =>
            tvMap.get(tpt.nameAndId) match {
              case Some(param: ScParameterizedType) if pt != param =>
                if (tpt.arguments.isEmpty) {
                  substInternal(param) //to prevent types like T[A][A]
                } else {
                  ScParameterizedType(param.designator, typeArgs.map(substInternal))
                }
              case _ =>
                substInternal(tpt) match {
                  case ParameterizedType(des, _) => ScParameterizedType(des, typeArgs map substInternal)
                  case des => ScParameterizedType(des, typeArgs map substInternal)
                }
            }
          case u@UndefinedType(parameterType, _) =>
            tvMap.get(parameterType.nameAndId) match {
              case Some(param: ScParameterizedType) if pt != param =>
                if (parameterType.arguments.isEmpty) {
                  substInternal(param) //to prevent types like T[A][A]
                } else {
                  ScParameterizedType(param.designator, typeArgs map substInternal)
                }
              case _ =>
                substInternal(u) match {
                  case ParameterizedType(des, _) => ScParameterizedType(des, typeArgs map substInternal)
                  case des => ScParameterizedType(des, typeArgs map substInternal)
                }
            }
          case a@ScAbstractType(parameterType, _, _) =>
            tvMap.get(parameterType.nameAndId) match {
              case Some(param: ScParameterizedType) if pt != param =>
                if (parameterType.arguments.isEmpty) {
                  substInternal(param) //to prevent types like T[A][A]
                } else {
                  ScParameterizedType(param.designator, typeArgs map substInternal)
                }
              case _ =>
                substInternal(a) match {
                  case ParameterizedType(des, _) => ScParameterizedType(des, typeArgs map substInternal)
                  case des => ScParameterizedType(des, typeArgs map substInternal)
                }
            }
          case designator =>
            substInternal(designator) match {
              case ParameterizedType(des, _) => ScParameterizedType(des, typeArgs map substInternal)
              case des => ScParameterizedType(des, typeArgs map substInternal)
            }
        }
      }

      override def visitJavaArrayType(j: JavaArrayType): Unit = {
        result = JavaArrayType(substInternal(j.argument))
      }

      override def visitProjectionType(p: ScProjectionType): Unit = {
        val ScProjectionType(proj, element, s) = p
        val res = ScProjectionType(substInternal(proj), element, s)
        result = res match {
          case res: ScProjectionType if !s =>
            val actualElement = p.actualElement
            if (actualElement.isInstanceOf[ScTypeDefinition] &&
              actualElement != res.actualElement) ScProjectionType(res.projected, res.element, superReference = true)
            else res
          case _ => res
        }
      }

      override def visitCompoundType(comp: ScCompoundType): Unit = {
        val ScCompoundType(comps, signatureMap, typeMap) = comp
        def substTypeParam: TypeParameter => TypeParameter = {
          case TypeParameter(typeParameters, lowerType, upperType, psiTypeParameter) =>
            TypeParameter(
              typeParameters.map(substTypeParam),
              Suspension(substInternal(lowerType.v)),
              Suspension(substInternal(upperType.v)),
              psiTypeParameter)
        }
        val middleRes = ScCompoundType(comps.map(substInternal), signatureMap.map {
          case (s: Signature, tp: ScType) =>
            val pTypes: List[Seq[() => ScType]] = s.substitutedTypes.map(_.map(f => () => substInternal(f())))
            val tParams = s.typeParams.subst(substTypeParam)
            val rt: ScType = substInternal(tp)
            (new Signature(s.name, pTypes, s.paramLength, tParams,
              ScSubstitutor.empty, s.namedElement match {
                case fun: ScFunction =>
                  ScFunction.getCompoundCopy(pTypes.map(_.map(_()).toList), tParams.toList, rt, fun)
                case b: ScBindingPattern => ScBindingPattern.getCompoundCopy(rt, b)
                case f: ScFieldId => ScFieldId.getCompoundCopy(rt, f)
                case named => named
              }, s.hasRepeatedParam), rt)
        }, typeMap.map {
          case (s, sign) => (s, sign.updateTypes(substInternal))
        })
        //todo: this is ugly workaround for
        result = updateThisType match {
          case Some(thisType@ScDesignatorType(param: ScParameter)) =>
            val paramType = param.getRealParameterType(TypingContext.empty).getOrAny
            if (paramType.conforms(middleRes)) thisType
            else middleRes
          case _ => middleRes
        }
      }
    }
    t.visitType(visitor)
    result
  }
}<|MERGE_RESOLUTION|>--- conflicted
+++ resolved
@@ -262,11 +262,7 @@
                                 val iter = types.iterator
                                 while (iter.hasNext) {
                                   val tps = iter.next()
-<<<<<<< HEAD
-                                  tps.extractClass(clazz.getProject) match {
-=======
                                   tps.extractClass match {
->>>>>>> d49fd8f0
                                     case Some(cl) =>
                                       if (cl == clazz) return tp
                                     case _ =>
@@ -300,11 +296,7 @@
                       val iter = types.iterator
                       while (iter.hasNext) {
                         val tps = iter.next()
-<<<<<<< HEAD
-                        tps.extractClass(clazz.getProject) match {
-=======
                         tps.extractClass match {
->>>>>>> d49fd8f0
                           case Some(cl) =>
                             if (cl == clazz) return tp
                             else if (isInheritorDeep(cl, clazz)) return tp
