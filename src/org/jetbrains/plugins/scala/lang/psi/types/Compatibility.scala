--- conflicted
+++ resolved
@@ -34,7 +34,6 @@
  * @author ven
  */
 object Compatibility {
-
   @TestOnly
   var seqClass: Option[PsiClass] = None
 
@@ -56,7 +55,7 @@
                                        expectedOption: Option[ScType]): (TypeResult[ScType], collection.Set[ImportUsed]) = {
       if (expr != null) {
         val expressionTypeResult = expr.getTypeAfterImplicitConversion(checkImplicits, isShape, expectedOption)
-        (expressionTypeResult.typeResult, expressionTypeResult.importsUsed)
+        (expressionTypeResult.tr, expressionTypeResult.importsUsed)
       } else {
         import scala.collection.Set
 
@@ -184,11 +183,7 @@
 
     if (parameters.isEmpty)
       return ConformanceExtResult(if(exprs.isEmpty) Seq.empty else Seq(new ApplicabilityProblem("5")), undefSubst)
-<<<<<<< HEAD
-    
-=======
-
->>>>>>> 97f30ab3
+
     var k = 0
     var namedMode = false //todo: optimization, when namedMode enabled, exprs.length <= parameters.length
     val used = new Array[Boolean](parameters.length)
@@ -232,7 +227,7 @@
       }
       ConformanceExtResult(problems, undefSubst, defaultParameterUsed, matched, matchedTypes)
     }
-    
+
     while (k < parameters.length.min(exprs.length)) {
       exprs(k) match {
         case Expression(expr: ScTypedStmt) if expr.isSequenceArg =>
@@ -250,7 +245,7 @@
 
             val expectedType = ScParameterizedType(ScType.designator(seqClass), Seq(param.expectedType))
 
-            for (exprType <- expr.getTypeAfterImplicitConversion(checkWithImplicits, isShapesResolve, Some(expectedType)).typeResult) yield {
+            for (exprType <- expr.getTypeAfterImplicitConversion(checkWithImplicits, isShapesResolve, Some(expectedType)).tr) yield {
               val conforms = Conformance.conforms(tp, exprType, checkWeak = true)
               if (!conforms) {
                 return createConformanceExtResult(Seq(new TypeMismatch(expr, tp)))
@@ -287,7 +282,7 @@
               case Some(expr: ScExpression) =>
                 val paramType = param.paramType
                 val expectedType = param.expectedType
-                for (exprType <- expr.getTypeAfterImplicitConversion(checkWithImplicits, isShapesResolve, Some(expectedType)).typeResult) {
+                for (exprType <- expr.getTypeAfterImplicitConversion(checkWithImplicits, isShapesResolve, Some(expectedType)).tr) {
                   val conforms = Conformance.conforms(paramType, exprType, checkWeak = true)
                   if (!conforms) {
                     problems ::= TypeMismatch(expr, paramType)
@@ -307,17 +302,10 @@
       }
       k = k + 1
     }
-<<<<<<< HEAD
-    
-    if(problems.nonEmpty) return createConformanceExtResult(problems.reverse)
-    
-    if (exprs.length == parameters.length) return createConformanceExtResult()
-=======
 
     if(problems.nonEmpty) return ConformanceExtResult(problems.reverse, undefSubst, defaultParameterUsed, matched, matchedTypes)
 
     if (exprs.length == parameters.length) return ConformanceExtResult(Seq.empty, undefSubst, defaultParameterUsed, matched, matchedTypes)
->>>>>>> 97f30ab3
     else if (exprs.length > parameters.length) {
       if (namedMode)
         return createConformanceExtResult(Seq(new ApplicabilityProblem("12")))
@@ -339,18 +327,11 @@
         }
         k = k + 1
       }
-<<<<<<< HEAD
-    } else {
-      if (exprs.length == parameters.length - 1 && !namedMode && parameters.last.isRepeated) 
-        return createConformanceExtResult()
-      
-=======
     }
     else {
       if (exprs.length == parameters.length - 1 && !namedMode && parameters.last.isRepeated)
         return ConformanceExtResult(Seq.empty, undefSubst, defaultParameterUsed, matched, matchedTypes)
 
->>>>>>> 97f30ab3
       val missed = for ((parameter: Parameter, b) <- parameters.zip(used)
                         if !b && !parameter.isDefault) yield MissedValueParameter(parameter)
       defaultParameterUsed = parameters.zip(used).exists { case (param, bool) => !bool && param.isDefault}
@@ -385,7 +366,7 @@
   def getDefault(scParameter: ScParameter) : Option[ScType] =
     scParameter.getDefaultExpressionInSource match {
       case Some(expr) => {
-        expr.getTypeAfterImplicitConversion().typeResult match {
+        expr.getTypeAfterImplicitConversion().tr match {
           case fail: Failure => None
           case typeResult: TypeResult[ScType] => Some(typeResult.get)
         }
@@ -395,7 +376,7 @@
 
   def toParameter(p: ScParameter, substitutor: ScSubstitutor): Parameter = {
     val t = substitutor.subst(p.getType(TypingContext.empty).getOrNothing)
-    toParameter(p, t, default = if (p.isDefaultParameter) {
+    toParameter(p, t, default = if (p.isDefaultParam) {
       getDefault(p) match {
         case Some(scType) => Some(substitutor.subst(scType))
         case None => None
@@ -404,20 +385,18 @@
   }
 
   def toParameter(p: ScParameter, realType: ScType, default: Option[ScType] = None) = {
-    new Parameter(p.name, p.deprecatedName, realType, realType, p.isDefaultParameter, p.isRepeatedParameter, p.isCallByNameParameter, p.index, Some(p), default)
-  }
-
-  // TODO refactor a lot of duplication out of this method 
+    new Parameter(p.name, p.deprecatedName, realType, realType, p.isDefaultParam, p.isRepeatedParameter, p.isCallByNameParameter, p.index, Some(p), default)
+  }
+
+  // TODO refactor a lot of duplication out of this method
   def compatible(named: PsiNamedElement,
                  substitutor: ScSubstitutor,
                  argClauses: List[Seq[Expression]],
                  checkWithImplicits: Boolean,
                  scope: GlobalSearchScope,
                  isShapesResolve: Boolean): ConformanceExtResult = {
-
     val exprs: Seq[Expression] = argClauses.headOption match {case Some(seq) => seq case _ => Seq.empty}
     named match {
-
       case synthetic: ScSyntheticFunction =>
         if (synthetic.paramClauses.isEmpty)
           return ConformanceExtResult(Seq(new DoesNotTakeParameters))
@@ -425,9 +404,7 @@
         checkConformanceExt(checkNames = false, parameters = synthetic.paramClauses.head.map { p =>
           p.copy(paramType = substitutor.subst(p.paramType))
         }, exprs = exprs, checkWithImplicits = checkWithImplicits, isShapesResolve = isShapesResolve)
-
       case fun: ScFunction =>
-
         if(!fun.hasParameterClause && argClauses.nonEmpty)
           return ConformanceExtResult(Seq(new DoesNotTakeParameters))
 
@@ -451,7 +428,7 @@
           return ConformanceExtResult(arguments.map(ExcessArgument))
         }
 
-        val obligatory = parameters.filter(p => !p.isDefaultParameter && !p.isRepeatedParameter)
+        val obligatory = parameters.filter(p => !p.isDefaultParam && !p.isRepeatedParameter)
         val shortage = obligatory.size - exprs.length
         if (shortage > 0)
           return ConformanceExtResult(obligatory.takeRight(shortage).
@@ -459,9 +436,7 @@
 
         val res = checkConformanceExt(checkNames = true, parameters = parameters.map(toParameter(_, substitutor)),
           exprs = exprs, checkWithImplicits = checkWithImplicits, isShapesResolve = isShapesResolve)
-
         res
-
       case constructor: ScPrimaryConstructor =>
         val parameters: Seq[ScParameter] = constructor.effectiveFirstParameterSection
 
@@ -483,7 +458,7 @@
           return ConformanceExtResult(part.map(ExcessArgument))
         }
 
-        val obligatory = parameters.filter(p => !p.isDefaultParameter && !p.isRepeatedParameter)
+        val obligatory = parameters.filter(p => !p.isDefaultParam && !p.isRepeatedParameter)
         val shortage = obligatory.size - exprs.length
 
         if (shortage > 0) {
