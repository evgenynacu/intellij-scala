--- conflicted
+++ resolved
@@ -52,12 +52,6 @@
     }.orElse {
       findChild(classOf[ScStableCodeReferenceElement])
     }
-<<<<<<< HEAD
-  }
-
-  def getPackageName: String = ownNamePart
-=======
->>>>>>> b4fb9984
 
   def isExplicit: Boolean =
     Option(getStub).collect {
@@ -110,16 +104,6 @@
   }
 
   def declaredElements: Seq[ScPackageImpl] = {
-<<<<<<< HEAD
-    val _prefix = prefix
-    val packageName = getPackageName
-    val topRefName = if (packageName.indexOf(".") != -1) {
-      packageName.substring(0, packageName.indexOf("."))
-    } else packageName
-    val top = if (_prefix.length > 0) _prefix + "." + topRefName else topRefName
-    val p = ScPackageImpl(JavaPsiFacade.getInstance(getProject).findPackage(top))
-    if (p == null) Seq.empty else Seq(p)
-=======
     val topRefName = packageName.indexOf(".") match {
       case -1 => packageName
       case index => packageName.substring(0, index)
@@ -129,7 +113,6 @@
     Option(JavaPsiFacade.getInstance(getProject).findPackage(top)).map {
       ScPackageImpl(_)
     }.toSeq
->>>>>>> b4fb9984
   }
 
   override def processDeclarations(processor: PsiScopeProcessor,
