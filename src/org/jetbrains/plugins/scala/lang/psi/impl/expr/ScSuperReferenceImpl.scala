--- conflicted
+++ resolved
@@ -74,13 +74,9 @@
     if (id == null) None else findSuper(id)
   }
 
-<<<<<<< HEAD
-  override def getReference: PsiReference = {
-=======
   def staticSuperName = Option(findChildByType[PsiElement](ScalaTokenTypes.tIDENTIFIER)).map(_.getText).getOrElse("")
 
   override def getReference = {
->>>>>>> b4fb9984
     val id = findChildByType[PsiElement](ScalaTokenTypes.tIDENTIFIER)
     if (id == null) null else new PsiReference {
       def getElement: ScSuperReferenceImpl = ScSuperReferenceImpl.this
