package org.jetbrains.plugins.scala
package lang
package psi

import com.intellij.lang.ASTNode
import com.intellij.openapi.editor.Document
import com.intellij.openapi.progress.ProgressManager
import com.intellij.openapi.util.TextRange
import com.intellij.psi._
import com.intellij.psi.impl.source.codeStyle.CodeEditUtil
import com.intellij.psi.scope._
import com.intellij.psi.stubs.StubElement
import com.intellij.psi.util.PsiTreeUtil
import org.jetbrains.plugins.scala.editor.importOptimizer._
import org.jetbrains.plugins.scala.extensions._
import org.jetbrains.plugins.scala.lang.formatting.settings.ScalaCodeStyleSettings
import org.jetbrains.plugins.scala.lang.lexer.ScalaTokenTypes
import org.jetbrains.plugins.scala.lang.parser.ScalaElementTypes
import org.jetbrains.plugins.scala.lang.psi.api.ScalaFile
import org.jetbrains.plugins.scala.lang.psi.api.base.ScReferenceElement
import org.jetbrains.plugins.scala.lang.psi.api.expr.ScBlockStatement
import org.jetbrains.plugins.scala.lang.psi.api.statements.ScTypeAliasDefinition
import org.jetbrains.plugins.scala.lang.psi.api.toplevel.imports.usages.{ImportExprUsed, ImportSelectorUsed, ImportUsed, ImportWildcardSelectorUsed}
import org.jetbrains.plugins.scala.lang.psi.api.toplevel.imports.{ScImportExpr, ScImportSelector, ScImportStmt}
import org.jetbrains.plugins.scala.lang.psi.api.toplevel.packaging.ScPackaging
import org.jetbrains.plugins.scala.lang.psi.api.toplevel.typedef.ScTypeDefinition
import org.jetbrains.plugins.scala.lang.psi.impl.ScalaPsiElementFactory
import org.jetbrains.plugins.scala.lang.psi.types.ScDesignatorType
import org.jetbrains.plugins.scala.lang.psi.types.result.TypingContext
import org.jetbrains.plugins.scala.lang.refactoring.util.ScalaNamesUtil
import org.jetbrains.plugins.scala.lang.resolve.ScalaResolveResult

import scala.collection.mutable
import scala.collection.mutable.ArrayBuffer

trait ScImportsHolder extends ScalaPsiElement {

  def getImportStatements: Seq[ScImportStmt] = {
    this match {
      case s: ScalaStubBasedElementImpl[_] =>
        val stub: StubElement[_] = s.getStub
        if (stub != null) {
          return stub.getChildrenByType(ScalaElementTypes.IMPORT_STMT, JavaArrayFactoryUtil.ScImportStmtFactory).toSeq
        }
      case _ =>
    }
    findChildrenByClassScala(classOf[ScImportStmt]).toSeq
  }

  override def processDeclarations(processor: PsiScopeProcessor,
      state : ResolveState,
      lastParent: PsiElement,
      place: PsiElement): Boolean = {
    if (lastParent != null) {
      var run = ScalaPsiUtil.getPrevStubOrPsiElement(lastParent)
//      updateResolveCaches()
      while (run != null) {
        ProgressManager.checkCanceled()
        if (run.isInstanceOf[ScImportStmt] &&
            !run.processDeclarations(processor, state, lastParent, place)) return false
        run = ScalaPsiUtil.getPrevStubOrPsiElement(run)
      }
    }
    true
  }

  def getImportsForLastParent(lastParent: PsiElement): Seq[ScImportStmt] = {
    val buffer: ArrayBuffer[ScImportStmt] = new ArrayBuffer[ScImportStmt]()
    if (lastParent != null) {
      var run = ScalaPsiUtil.getPrevStubOrPsiElement(lastParent)
      while (run != null) {
        ProgressManager.checkCanceled()
        run match {
          case importStmt: ScImportStmt => buffer += importStmt
          case _ =>
        }
        run = ScalaPsiUtil.getPrevStubOrPsiElement(run)
      }
    }
    buffer.toSeq
  }

  def getAllImportUsed: mutable.Set[ImportUsed] = {
    val res: mutable.Set[ImportUsed] = new mutable.HashSet[ImportUsed]
    def processChild(element: PsiElement) {
      for (child <- element.getChildren) {
        child match {
          case imp: ScImportExpr =>
            if (/*!imp.singleWildcard && */imp.selectorSet.isEmpty) {
              res += ImportExprUsed(imp)
            }
            else if (imp.singleWildcard) {
              res += ImportWildcardSelectorUsed(imp)
            }
            for (selector <- imp.selectors) {
              res += ImportSelectorUsed(selector)
            }
          case _ => processChild(child)
        }
      }
    }
    processChild(this)
    res
  }


  def importStatementsInHeader: Seq[ScImportStmt] = {
    val buf = new ArrayBuffer[ScImportStmt]
    for (child <- getChildren) {
      child match {
        case x: ScImportStmt => buf += x
        case p: ScPackaging if !p.isExplicit && buf.isEmpty => return p.importStatementsInHeader
        case _: ScTypeDefinition | _: ScPackaging => return buf.toSeq
        case _ =>
      }
    }
    buf.toSeq
  }

  def addImportForClass(clazz: PsiClass, ref: PsiElement = null) {
    ref match {
      case ref: ScReferenceElement =>
        if (!ref.isValid || ref.isReferenceTo(clazz)) return
        ref.bind() match {
          case Some(ScalaResolveResult(t: ScTypeAliasDefinition, subst)) if t.typeParameters.isEmpty =>
            for (tp <- t.aliasedType(TypingContext.empty)) {
              tp match {
                case ScDesignatorType(c: PsiClass) if c == clazz => return
                case _ =>
              }
            }
          case _ =>
        }
      case _ =>
    }
    addImportForPath(clazz.qualifiedName, ref)
  }

  def addImportForPsiNamedElement(elem: PsiNamedElement, ref: PsiElement, cClass: Option[PsiClass] = None) {
    def needImport = ref match {
      case null => true
      case ref: ScReferenceElement => ref.isValid && !ref.isReferenceTo(elem)
      case _ => false
    }
    ScalaNamesUtil.qualifiedName(elem) match {
      case Some(qual) if needImport => addImportForPath(qual, ref)
      case _ =>
    }
  }

<<<<<<< HEAD
  //todo: Code now looks overcomplicated and logic is separated from ScalaImportOptimizer, rewrite?
  def addImportForPath(path: String, ref: PsiElement = null, explicitly: Boolean = false) {
    val selectors = new ArrayBuffer[String]
    val renamedSelectors = new ArrayBuffer[String]()

    val qualifiedName = path
    val index = qualifiedName.lastIndexOf('.')
    if (index == -1) return  //cannot import anything
    var classPackageQualifier = qualifiedName.substring(0, index)
    val pathQualifier = classPackageQualifier

    val ourPackageName = Option(PsiTreeUtil.getParentOfType(this, classOf[ScPackaging], false)).map(_.fullPackageName)
    if (ourPackageName.contains(classPackageQualifier)) return //don't add imports for elements from the current package

    //collecting selectors to add into new import statement
    var firstPossibleGoodPlace: Option[ScImportExpr] = None
    val toDelete: ArrayBuffer[ScImportExpr] = new ArrayBuffer[ScImportExpr]()
    for (imp <- importStatementsInHeader if !explicitly) {
      for (expr: ScImportExpr <- imp.importExprs) {
        val qualifier = expr.qualifier
        if (qualifier != null) { //in case "import scala" it can be null
          val qn = qualifier.resolve() match {
            case named: PsiNamedElement => ScalaNamesUtil.qualifiedName(named).getOrElse("")
            case _ => ""
          }
          if (qn == classPackageQualifier) {
            expr.getLastChild match {
              case s: ScImportSelectors =>
                for (selector <- s.selectors) {
                  if (selector.importedName != selector.reference.refName) {
                    renamedSelectors += selector.getText
                  } else {
                    selectors += selector.getText
                  }
                }
                if (s.hasWildcard) selectors += "_"
              case _ => selectors ++= expr.getNames
            }
            firstPossibleGoodPlace match {
              case Some(_) =>
                toDelete += expr
              case _ =>
                firstPossibleGoodPlace = Some(expr)
            }
          }
        }
      }
    }
=======
  def addImportsForPaths(paths: Seq[String], refsContainer: PsiElement = null): Unit = {
    import ScalaImportOptimizer._
>>>>>>> 1628e716

    def samePackage(path: String) = {
      val ref = ScalaPsiElementFactory.createReferenceFromText(path, this.getManager)
      val pathQualifier = Option(ref).flatMap(_.qualifier.map(_.getText)).getOrElse("")
      val ourPackageName: Option[String] =
        Option(PsiTreeUtil.getParentOfType(this, classOf[ScPackaging], false)).map(_.fullPackageName)
      ourPackageName.contains(pathQualifier)
    }

    getFirstChild match {
      case pack: ScPackaging if !pack.isExplicit && children.filterByType(classOf[ScImportStmt]).isEmpty =>
        pack.addImportsForPaths(paths, refsContainer)
        return
      case _ =>
    }

    val file = this.getContainingFile match {
      case sf: ScalaFile => sf
      case _ => return
    }

    val documentManager = PsiDocumentManager.getInstance(getProject)
    val document: Document = documentManager.getDocument(file)
    val settings = OptimizeImportSettings(getProject)

    val optimizer: ScalaImportOptimizer = findOptimizerFor(file) match {
      case Some(o: ScalaImportOptimizer) => o
      case _ => return
    }

    def replaceWithNewInfos(range: TextRange, infosToAdd: Seq[ImportInfo]): Unit = {
      val rangeMarker = document.createRangeMarker(range)
      documentManager.doPostponedOperationsAndUnblockDocument(document)
      val newRange = new TextRange(rangeMarker.getStartOffset, rangeMarker.getEndOffset)
      optimizer.replaceWithNewImportInfos(newRange, infosToAdd, settings, document)
      documentManager.commitDocument(document)
    }

    val importInfosToAdd = paths.filterNot(samePackage).flatMap { path =>
      val importText = s"import $path"
      val place = getImportStatements.lastOption.getOrElse(getFirstChild.getNextSibling)
      val importStmt = ScalaPsiElementFactory.createImportFromTextWithContext(importText, this, place)
      createInfo(importStmt)
    }

    val importRanges = optimizer.collectImportRanges(this, namesAtRangeStart, createInfo(_))

    val needToInsertFirst =
      if (importRanges.isEmpty) true
      else refsContainer == null && hasCodeBeforeImports

    if (needToInsertFirst) {
      val dummyImport = ScalaPsiElementFactory.createImportFromText("import dummy._", getManager)
      val usedNames = collectUsedImportedNames(this)
      val inserted = insertFirstImport(dummyImport, getFirstChild).asInstanceOf[ScImportStmt]
      val range = inserted.getTextRange
      val namesAtStart = namesAtRangeStart(inserted)
      val rangeInfo = RangeInfo(namesAtStart, importInfosToAdd, usedImportedNames = usedNames, isLocal = false)
      val infosToAdd = optimizedImportInfos(rangeInfo, settings)

      replaceWithNewInfos(range, infosToAdd)
    }
    else {
      val sortedRanges = importRanges.toSeq.sortBy(_._1.getStartOffset)
      val selectedRange =
        if (refsContainer != null && ScalaCodeStyleSettings.getInstance(getProject).isAddImportMostCloseToReference)
          sortedRanges.reverse.find(_._1.getEndOffset < refsContainer.getTextRange.getStartOffset)
        else sortedRanges.headOption

      selectedRange match {
        case Some((range, RangeInfo(names, importInfos, usedImportedNames, _))) =>
          val buffer = importInfos.to[ArrayBuffer]

          importInfosToAdd.foreach { infoToAdd =>
            insertInto(buffer, infoToAdd, usedImportedNames, settings)
          }
          updateRootPrefix(buffer, names)

          replaceWithNewInfos(range, buffer)
        case _ =>
      }
    }
  }

  def addImportForPath(path: String, ref: PsiElement = null): Unit = {
    addImportsForPaths(Seq(path), ref)
  }

  private def hasCodeBeforeImports: Boolean = {
    val firstChild = childBeforeFirstImport.getOrElse(getFirstChild)
    var nextChild = firstChild
    while (nextChild != null) {
      nextChild match {
        case _: ScImportStmt => return false
        case _: ScBlockStatement => return true
        case _ => nextChild = nextChild.getNextSibling
      }
    }
    true
  }

  protected def insertFirstImport(importSt: ScImportStmt, first: PsiElement): PsiElement = {
    childBeforeFirstImport match {
      case Some(elem) if first != null && elem.getTextRange.getEndOffset > first.getTextRange.getStartOffset =>
        addImportAfter(importSt, elem)
      case _ => addBefore(importSt, first)
    }
  }

  protected def childBeforeFirstImport: Option[PsiElement] = {
    Option(getNode.findChildByType(ScalaTokenTypes.tLBRACE)).map(_.getPsi)
  }

  def addImport(element: PsiElement): PsiElement = {
    CodeEditUtil.addChildren(getNode, element.getNode, element.getNode, null).getPsi
  }

  def addImportBefore(element: PsiElement, anchor: PsiElement): PsiElement = {
    val anchorNode = anchor.getNode
    CodeEditUtil.addChildren(getNode, element.getNode, element.getNode, anchorNode).getPsi
  }

  def addImportAfter(element: PsiElement, anchor: PsiElement): PsiElement = {
    if (anchor.getNode == getNode.getLastChildNode) return addImport(element)
    addImportBefore(element, anchor.getNode.getTreeNext.getPsi)
  }
  
  def plainDeleteImport(stmt: ScImportExpr) {
    stmt.deleteExpr()
  }
  
  def plainDeleteSelector(sel: ScImportSelector) {
    sel.deleteSelector()
  }

  def deleteImportStmt(stmt: ScImportStmt) {
    def remove(node: ASTNode) = getNode.removeChild(node)
    def shortenWhitespace(node: ASTNode) {
      if (node == null) return
      if (node.getText.count(_ == '\n') >= 2) {
        val nl = ScalaPsiElementFactory.createNewLine(getManager, node.getText.replaceFirst("[\n]", ""))
        getNode.replaceChild(node, nl.getNode)
      }
    }
    def removeWhitespace(node: ASTNode) {
      if (node == null) return
      if (node.getPsi.isInstanceOf[PsiWhiteSpace]) {
        if (node.getText.count(_ == '\n') < 2) remove(node)
        else shortenWhitespace(node)
      }
    }
    def removeSemicolonAndWhitespace(node: ASTNode) {
      if (node == null) return
      if (node.getElementType == ScalaTokenTypes.tSEMICOLON) {
        removeWhitespace(node.getTreeNext)
        remove(node)
      }
      else removeWhitespace(node)
    }

    val node = stmt.getNode
    val next = node.getTreeNext
    val prev = node.getTreePrev

    removeSemicolonAndWhitespace(next)
    remove(node)
    shortenWhitespace(prev)
  }
}<|MERGE_RESOLUTION|>--- conflicted
+++ resolved
@@ -148,59 +148,8 @@
     }
   }
 
-<<<<<<< HEAD
-  //todo: Code now looks overcomplicated and logic is separated from ScalaImportOptimizer, rewrite?
-  def addImportForPath(path: String, ref: PsiElement = null, explicitly: Boolean = false) {
-    val selectors = new ArrayBuffer[String]
-    val renamedSelectors = new ArrayBuffer[String]()
-
-    val qualifiedName = path
-    val index = qualifiedName.lastIndexOf('.')
-    if (index == -1) return  //cannot import anything
-    var classPackageQualifier = qualifiedName.substring(0, index)
-    val pathQualifier = classPackageQualifier
-
-    val ourPackageName = Option(PsiTreeUtil.getParentOfType(this, classOf[ScPackaging], false)).map(_.fullPackageName)
-    if (ourPackageName.contains(classPackageQualifier)) return //don't add imports for elements from the current package
-
-    //collecting selectors to add into new import statement
-    var firstPossibleGoodPlace: Option[ScImportExpr] = None
-    val toDelete: ArrayBuffer[ScImportExpr] = new ArrayBuffer[ScImportExpr]()
-    for (imp <- importStatementsInHeader if !explicitly) {
-      for (expr: ScImportExpr <- imp.importExprs) {
-        val qualifier = expr.qualifier
-        if (qualifier != null) { //in case "import scala" it can be null
-          val qn = qualifier.resolve() match {
-            case named: PsiNamedElement => ScalaNamesUtil.qualifiedName(named).getOrElse("")
-            case _ => ""
-          }
-          if (qn == classPackageQualifier) {
-            expr.getLastChild match {
-              case s: ScImportSelectors =>
-                for (selector <- s.selectors) {
-                  if (selector.importedName != selector.reference.refName) {
-                    renamedSelectors += selector.getText
-                  } else {
-                    selectors += selector.getText
-                  }
-                }
-                if (s.hasWildcard) selectors += "_"
-              case _ => selectors ++= expr.getNames
-            }
-            firstPossibleGoodPlace match {
-              case Some(_) =>
-                toDelete += expr
-              case _ =>
-                firstPossibleGoodPlace = Some(expr)
-            }
-          }
-        }
-      }
-    }
-=======
   def addImportsForPaths(paths: Seq[String], refsContainer: PsiElement = null): Unit = {
     import ScalaImportOptimizer._
->>>>>>> 1628e716
 
     def samePackage(path: String) = {
       val ref = ScalaPsiElementFactory.createReferenceFromText(path, this.getManager)
