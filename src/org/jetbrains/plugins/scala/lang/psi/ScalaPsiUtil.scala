--- conflicted
+++ resolved
@@ -253,19 +253,13 @@
                              noImplicitsForArgs: Boolean, precalcType: Option[ScType] = None): Option[ImplicitResolveResult] = {
     implicit val ctx: ProjectContext = baseExpr
 
-<<<<<<< HEAD
-    val exprType: ScType = ImplicitCollector.exprType(baseExpr, fromUnder = false) match {
-      case None => return None
-      case Some(x) if x.equiv(Nothing) => return None //do not proceed with nothing type, due to performance problems.
-=======
-    val exprType = precalcType match {
+    val exprType: ScType = precalcType match {
       case None => ImplicitCollector.exprType(baseExpr, fromUnder = false) match {
         case None => return None
         case Some(x) if x.equiv(Nothing) => return None //do not proceed with nothing type, due to performance problems.
         case Some(x) => x
       }
       case Some(x) if x.equiv(Nothing) => return None
->>>>>>> 345847e0
       case Some(x) => x
     }
     val args = processor match {
