--- conflicted
+++ resolved
@@ -1,6 +1,5 @@
 package org.jetbrains.plugins.scala
 package worksheet.server
-
 
 import java.io._
 import java.net._
@@ -10,18 +9,7 @@
 import com.intellij.notification.{Notification, NotificationType, Notifications}
 import com.intellij.openapi.compiler.{CompilerMessageCategory, CompilerPaths}
 import com.intellij.openapi.module.Module
-<<<<<<< HEAD
-import org.jetbrains.plugins.scala
-import com.intellij.openapi.roots.{ModuleRootManager, OrderEnumerator}
-import org.jetbrains.jps.incremental.scala.Client
-import org.jetbrains.jps.incremental.scala.data.SbtData
-import com.intellij.openapi.util.io.FileUtil
-import org.jetbrains.jps.incremental.messages.BuildMessage.Kind
-import org.jetbrains.plugins.scala.worksheet.server.RemoteServerConnector.{OuterCompilerInterface, DummyClient}
-import com.intellij.openapi.progress.{ProgressManager, ProgressIndicator}
-=======
 import com.intellij.openapi.progress.{ProgressIndicator, ProgressManager}
->>>>>>> bcbcc76a
 import com.intellij.openapi.project.Project
 import com.intellij.openapi.roots.ModuleRootManager
 import com.intellij.openapi.vfs.VirtualFile
@@ -33,45 +21,16 @@
 import org.jetbrains.jps.incremental.scala.remote._
 import org.jetbrains.plugins.scala.compiler.{ErrorHandler, NonServerRunner, RemoteServerConnectorBase, RemoteServerRunner}
 import org.jetbrains.plugins.scala.worksheet.actions.WorksheetFileHook
-<<<<<<< HEAD
-import com.intellij.openapi.application.ApplicationManager
-import project._
-=======
 import org.jetbrains.plugins.scala.worksheet.processor.{WorksheetCompiler, WorksheetSourceProcessor}
 import org.jetbrains.plugins.scala.worksheet.server.RemoteServerConnector.{DummyClient, OuterCompilerInterface}
 import org.jetbrains.plugins.scala.worksheet.ui.WorksheetEditorPrinter
->>>>>>> bcbcc76a
 
 /**
   * User: Dmitry Naydanov
  * Date: 1/28/14
  */
-<<<<<<< HEAD
-class RemoteServerConnector(module: Module, worksheet: File, output: File) {
-  private val libRoot = {
-    if (ApplicationManager.getApplication.isUnitTestMode)
-      new File("../out/cardea/artifacts/Scala/lib") else new File(PathUtil.getJarPathForClass(getClass)).getParentFile
-  }
-  
-  private val libCanonicalPath = PathUtil.getCanonicalPath(libRoot.getPath)
-  
-  private val sbtData = SbtData.from(
-    new URLClassLoader(Array(new URL("jar:file:" + (if (libCanonicalPath startsWith "/") "" else "/" ) + libCanonicalPath + "/jps/sbt-interface.jar!/")), getClass.getClassLoader),
-    new File(libRoot, "jps"),
-    new File(System.getProperty("user.home"), ".idea-build"),
-    System.getProperty("java.class.version") 
-  ) match {
-    case Left(msg) => throw new IllegalArgumentException(msg)
-    case Right(data) => data
-  }
-  
-  private val scalaParameters = compilerSettings.toOptions.mkString(" ")
-
-  private val javaParameters = Array.empty[String]
-=======
 class RemoteServerConnector(module: Module, worksheet: File, output: File, worksheetClassName: String)
         extends RemoteServerConnectorBase(module: Module, worksheet: File, output: File) {
->>>>>>> bcbcc76a
 
   val runType = WorksheetCompiler.getRunType(module.getProject)
 
@@ -86,42 +45,6 @@
     val worksheetHook = WorksheetFileHook.instance(project)
 
     val client = new DummyClient(callback, project, originalFile, consumer)
-<<<<<<< HEAD
-
-    val compilerClasspath = scalaSdk.compilerClasspath
-
-    val runnersJar = new File(libCanonicalPath, "scala-plugin-runners.jar")
-    val compilerSettingsJar = new File(libCanonicalPath, "compiler-settings.jar")
-    
-    val additionalCp = compilerClasspath :+ runnersJar :+ compilerSettingsJar :+ output
-    
-    val worksheetArgs = 
-      if (runType != OutOfProcessServer) Array(worksheetClassName, runnersJar.getAbsolutePath, output.getAbsolutePath) ++ outputDirs
-      else Array.empty[String]
-
-    val arguments = Seq[String](
-      sbtData.interfaceJar,
-      sbtData.sourceJar,
-      sbtData.interfacesHome, 
-      sbtData.javaClassVersion, 
-      compilerClasspath,
-      findJdk, 
-      worksheet,
-      (assemblyClasspath().toSeq map (f => new File(f.getCanonicalPath stripSuffix "!" stripSuffix "!/"))) ++ additionalCp, 
-      output, 
-      scalaParameters,
-      javaParameters, 
-      compilerSettings.compileOrder.toString,
-      "", //cache file
-      "", 
-      "", 
-      IncrementalityType.IDEA.name(),
-      worksheet.getParentFile, 
-      output, 
-      worksheetArgs
-    )
-=======
->>>>>>> bcbcc76a
 
     try {
       val worksheetProcess = runType match {
@@ -170,22 +93,6 @@
 
   private def outputDirs = (ModuleRootManager.getInstance(module).getDependencies :+ module).map {
     case m => CompilerPaths.getModuleOutputPath(m, false)
-<<<<<<< HEAD
-  } 
-
-  private def settings = ScalaApplicationSettings.getInstance()
-
-  private def compilerSettings = module.getProject.scalaCompilerSettigns
-
-  private def scalaSdk =
-    module.scalaSdk getOrElse configurationError("No Scala facet configured for module: " + module.getName)
-
-  private def findJdk = scala.compiler.findJdkByName(settings.COMPILE_SERVER_SDK) match {
-    case Right(jdk) => jdk.executable
-    case Left(msg) => 
-      configurationError(s"Cannot find jdk ${settings.COMPILE_SERVER_SDK} for compile server, underlying message: $msg" )
-=======
->>>>>>> bcbcc76a
   }
 }
 
