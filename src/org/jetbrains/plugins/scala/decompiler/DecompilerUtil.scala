package org.jetbrains.plugins.scala
package decompiler

import java.io._

import com.intellij.openapi.application.ApplicationManager
import com.intellij.openapi.diagnostic.Logger
import com.intellij.openapi.fileTypes.StdFileTypes
import com.intellij.openapi.project.ex.ProjectManagerEx
import com.intellij.openapi.project.{Project, ProjectManager}
import com.intellij.openapi.util.Key
import com.intellij.openapi.vfs.CharsetToolkit.UTF8
import com.intellij.openapi.vfs.newvfs.FileAttribute
import com.intellij.openapi.vfs.{CharsetToolkit, VirtualFile, VirtualFileWithId}
import com.intellij.reference.SoftReference

import scala.reflect.internal.pickling.ByteCodecs
import scala.tools.scalap.scalax.rules.scalasig.ClassFileParser._
import scala.tools.scalap.scalax.rules.scalasig._

/**
 * @author ilyas
 */
object DecompilerUtil {
  protected val LOG: Logger = Logger.getInstance("#org.jetbrains.plugins.scala.decompiler.DecompilerUtil")

  val DECOMPILER_VERSION = 260
  private val SCALA_DECOMPILER_FILE_ATTRIBUTE = new FileAttribute("_is_scala_compiled_new_key_", DECOMPILER_VERSION, true)
  private val SCALA_DECOMPILER_KEY = new Key[SoftReference[DecompilationResult]]("Is Scala File Key")
  
  class DecompilationResult(val isScala: Boolean, val sourceName: String, val timeStamp: Long) {
    def sourceText: String = ""
  }
  object DecompilationResult {
    def empty: DecompilationResult = new DecompilationResult(isScala = false, sourceName = "", timeStamp = 0L)
  }

  private def openedNotDisposedProjects: Array[Project] = {
    val manager = ProjectManager.getInstance
    if (ApplicationManager.getApplication.isUnitTestMode) {
      val testProject = manager.asInstanceOf[ProjectManagerEx].getOpenProjects.find(!_.isDisposed).orNull
      if (testProject != null) Array(testProject)
      else Array.empty
    } else {
      manager.getOpenProjects.filter(!_.isDisposed)
    }
  }

  def obtainProject: Project = {
    val manager = ProjectManager.getInstance
    val projects = openedNotDisposedProjects
    if (projects.length == 0) manager.getDefaultProject
    else projects(0)
  }


  def isScalaFile(file: VirtualFile): Boolean =
    try isScalaFile(file, file.contentsToByteArray)
    catch {
      case e: IOException => false
    }
  def isScalaFile(file: VirtualFile, bytes: => Array[Byte]): Boolean = decompile(file, bytes).isScala
  def decompile(file: VirtualFile, bytes: => Array[Byte]): DecompilationResult = {
    if (file.getFileType != StdFileTypes.CLASS) return DecompilationResult.empty
    if (!file.isInstanceOf[VirtualFileWithId]) return DecompilationResult.empty
    val timeStamp = file.getTimeStamp
    var data = file.getUserData(SCALA_DECOMPILER_KEY)
    var res: DecompilationResult = if (data == null) null else data.get()
    if (res == null || res.timeStamp != timeStamp) {
      val readAttribute = SCALA_DECOMPILER_FILE_ATTRIBUTE.readAttribute(file)
      def updateAttributeAndData() {
        val writeAttribute = SCALA_DECOMPILER_FILE_ATTRIBUTE.writeAttribute(file)
        val decompilationResult = decompileInner(file, bytes)
        try {
          writeAttribute.writeBoolean(decompilationResult.isScala)
          writeAttribute.writeUTF(decompilationResult.sourceName)
          writeAttribute.writeLong(decompilationResult.timeStamp)
          writeAttribute.close()
        } catch {
          case e: IOException =>
        }
        res = decompilationResult
      }
      if (readAttribute != null) {
        try {
          val isScala = readAttribute.readBoolean()
          val sourceName = readAttribute.readUTF()
          val attributeTimeStamp = readAttribute.readLong()
          if (attributeTimeStamp != timeStamp) updateAttributeAndData()
          else res = new DecompilationResult(isScala, sourceName, attributeTimeStamp) {
            override lazy val sourceText: String = {
              decompileInner(file, bytes).sourceText
            }
          }
        }
        catch {
          case e: IOException => updateAttributeAndData()
        }
      } else updateAttributeAndData()
      data = new SoftReference[DecompilationResult](res)
      file.putUserData(SCALA_DECOMPILER_KEY, data)
    }
    res
  }

  private val SOURCE_FILE = "SourceFile"
  private val SCALA_SIG = "ScalaSig"
  private val SCALA_SIG_ANNOTATION = "Lscala/reflect/ScalaSignature;"
  private val SCALA_LONG_SIG_ANNOTATION = "Lscala/reflect/ScalaLongSignature;"
  private val BYTES_VALUE = "bytes"
  private def decompileInner(file: VirtualFile, bytes: Array[Byte]): DecompilationResult = {
    try {
      val byteCode = ByteCode(bytes)
      val isPackageObject = file.getName == "package.class"
      val classFile = ClassFileParser.parse(byteCode)
      val scalaSig = classFile.attribute(SCALA_SIG).map(_.byteCode).map(ScalaSigAttributeParsers.parse) match {
        // No entries in ScalaSig attribute implies that the signature is stored in the annotation
        case Some(ScalaSig(_, _, entries)) if entries.length == 0 =>
          import classFile._
          val annotation = classFile.annotation(SCALA_SIG_ANNOTATION)
                  .orElse(classFile.annotation(SCALA_LONG_SIG_ANNOTATION))
          annotation match {
            case None => null
            case Some(Annotation(_, elements)) =>
              val bytesElem = elements.find(elem => constant(elem.elementNameIndex) == BYTES_VALUE).get

              val parts = (bytesElem.elementValue match {
                case ConstValueIndex(index) => Seq(constantWrapped(index))
                case ArrayValue(seq) => seq.collect {case ConstValueIndex(index) => constantWrapped(index)}
              }).collect {case x: StringBytesPair => x.bytes}

              val bytes = parts.reduceLeft(Array.concat(_, _))

              val length = ByteCodecs.decode(bytes)
              val scalaSig = ScalaSigAttributeParsers.parse(ByteCode(bytes.take(length)))
              scalaSig
          }
        case Some(other) => other
        case None => null
      }
      if (scalaSig == null) return new DecompilationResult(isScala = false, "", file.getTimeStamp)
      val decompiledSourceText = {
        val baos = new ByteArrayOutputStream
        val stream = new PrintStream(baos, true, CharsetToolkit.UTF8)
        if (scalaSig == null) {
          throw new RuntimeException("null scalaSig for file: " + file.getPath)
        }
        val syms = scalaSig.topLevelClasses ::: scalaSig.topLevelObjects
        // Print package with special treatment for package objects
        syms.head.parent match {
          //Partial match
          case Some(p) if p.name != "<empty>" =>
            val path = p.path
            if (!isPackageObject) {
              stream.print("package ")
              stream.print(path)
              stream.print("\n")
            } else {
              val i = path.lastIndexOf(".")
              if (i > 0) {
                stream.print("package ")
                stream.print(path.substring(0, i))
                stream.print("\n")
              }
            }
          case _ =>
        }

        // Print classes
        val printer = new ScalaSigPrinter(stream, false)

        for (c <- syms) {
          printer.printSymbol(c)
        }
        val sourceBytes = baos.toByteArray
        new String(sourceBytes, UTF8)
      }

      val sourceFileName = {
        classFile.attribute(SOURCE_FILE) match {
          case Some(attr: Attribute) =>
            val SourceFileInfo(index: Int) = SourceFileAttributeParser.parse(attr.byteCode)
            val c = classFile.header.constants(index)
            val sBytes: Array[Byte] = c match {
              case s: String => s.getBytes(UTF8)
              case scala.tools.scalap.scalax.rules.scalasig.StringBytesPair(s: String, bytes: Array[Byte]) => bytes
              case _ => Array.empty
            }
            new String(sBytes, UTF8)
          case None => "-no-source-"
        }
      }

      new DecompilationResult(isScala = true, sourceFileName, file.getTimeStamp) {
        override def sourceText: String = decompiledSourceText
      }
    } catch {
      case m: MatchError =>
        LOG.info(s"Error during decompiling ${file.getName}: ${m.getMessage()}. Stacktrace is suppressed.")
<<<<<<< HEAD
        DecompilationResult(isScala = false, "", "", file.getTimeStamp)
      case t: Throwable =>
        LOG.info(s"Error during decompiling ${file.getName}: ${t.getMessage}", t)
        DecompilationResult(isScala = false, "", "", file.getTimeStamp)
=======
        new DecompilationResult(isScala = false, "", file.getTimeStamp)
      case t: Throwable =>
        LOG.info(s"Error during decompiling ${file.getName}: ${t.getMessage}", t)
        new DecompilationResult(isScala = false, "", file.getTimeStamp)
>>>>>>> ceddb8c7
    }
  }
}<|MERGE_RESOLUTION|>--- conflicted
+++ resolved
@@ -197,17 +197,10 @@
     } catch {
       case m: MatchError =>
         LOG.info(s"Error during decompiling ${file.getName}: ${m.getMessage()}. Stacktrace is suppressed.")
-<<<<<<< HEAD
-        DecompilationResult(isScala = false, "", "", file.getTimeStamp)
-      case t: Throwable =>
-        LOG.info(s"Error during decompiling ${file.getName}: ${t.getMessage}", t)
-        DecompilationResult(isScala = false, "", "", file.getTimeStamp)
-=======
         new DecompilationResult(isScala = false, "", file.getTimeStamp)
       case t: Throwable =>
         LOG.info(s"Error during decompiling ${file.getName}: ${t.getMessage}", t)
         new DecompilationResult(isScala = false, "", file.getTimeStamp)
->>>>>>> ceddb8c7
     }
   }
 }