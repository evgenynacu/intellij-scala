package org.jetbrains.plugins.scala
package util

import java.awt.{Point, Rectangle}

import com.intellij.openapi.command.CommandProcessor
import com.intellij.openapi.editor.Editor
import com.intellij.openapi.project.Project
import com.intellij.openapi.ui.popup.util.BaseListPopupStep
import com.intellij.openapi.ui.popup.{JBPopupFactory, PopupStep}
import com.intellij.openapi.util.text.StringUtil
import com.intellij.psi._
import com.intellij.psi.util.PsiTreeUtil
import com.intellij.ui.awt.RelativePoint
import org.jetbrains.plugins.scala.actions.{GoToImplicitConversionAction, MakeExplicitAction}
import org.jetbrains.plugins.scala.extensions._
import org.jetbrains.plugins.scala.lang.lexer.ScalaTokenTypes
import org.jetbrains.plugins.scala.lang.psi.api.base.ScLiteral
import org.jetbrains.plugins.scala.lang.psi.api.expr._
import org.jetbrains.plugins.scala.lang.psi.api.expr.xml.ScXmlExpr
import org.jetbrains.plugins.scala.lang.psi.api.statements.ScFunction
import org.jetbrains.plugins.scala.lang.psi.impl.ScalaPsiElementFactory.{createExpressionFromText, createReferenceFromText}
import org.jetbrains.plugins.scala.lang.psi.types.api.Boolean
import org.jetbrains.plugins.scala.lang.psi.types.nonvalue.Parameter
import org.jetbrains.plugins.scala.lang.refactoring.util.ScalaNamesUtil

import scala.collection.Seq
import scala.collection.mutable.ArrayBuffer

/**
 * @author Ksenia.Sautina
 * @since 5/12/12
 */

object IntentionUtils {

  def addNameToArgumentsFix(element: PsiElement, onlyBoolean: Boolean): Option[() => Unit] = {
    val argList: ScArgumentExprList = PsiTreeUtil.getParentOfType(element, classOf[ScArgumentExprList])
    if (argList == null || argList.isBraceArgs) return None
    val currentArg = argList.exprs.find { e =>
      PsiTreeUtil.isAncestor(e, element, /*strict =*/false)
    }
    currentArg match {
      case None => return None
      case Some(assign: ScAssignStmt) if assign.isNamedParameter => return None
      case _ =>
    }

    def matchedParamsAfter(): Seq[(ScExpression, Parameter)] = {
      val sortedMatchedArgs = argList.matchedParameters.sortBy(_._1.getTextOffset)
      sortedMatchedArgs.dropWhile {
        case (e, _) => !PsiTreeUtil.isAncestor(e, element, /*strict =*/false)
        case _ => true
      }
    }

    val argsAndMatchedParams = matchedParamsAfter()
    val hasRepeated = argsAndMatchedParams.exists {
      case (_, param) if param.isRepeated => true
      case _ => false
    }
    val allNamesDefined = argsAndMatchedParams.forall {
      case (_, param) => !StringUtil.isEmpty(param.name)
    }
    val hasUnderscore = argsAndMatchedParams.exists {
      case (_: ScUnderscoreSection, _) => true
      case _ => false
    }

    if (hasRepeated || !allNamesDefined || hasUnderscore) None
    else {
      val doIt = () => {
        argsAndMatchedParams.foreach {
          case (_ childOf (a: ScAssignStmt), param) if a.getLExpression.getText == param.name =>
          case (argExpr, param) =>
            if (!onlyBoolean || (onlyBoolean && param.paramType == Boolean)) {
              inWriteAction {
                argExpr.replace(createExpressionFromText(param.name + " = " + argExpr.getText)(element.getManager))
              }
            }
          case _ =>
        }
      }
      Some(doIt)
    }
  }

  /**
    * The usages of this method need to be refactored to remove StringBuilder implementation
    * @param methodCallArgs
    * @param argsBuilder
    */
  def analyzeMethodCallArgs(methodCallArgs: ScArgumentExprList, argsBuilder: scala.StringBuilder) {
    if (methodCallArgs.exprs.length == 1) {
      methodCallArgs.exprs.head match {
        case _: ScLiteral | _: ScTuple | _: ScReferenceExpression | _: ScGenericCall | _: ScXmlExpr | _: ScMethodCall =>
          argsBuilder.replace(argsBuilder.length - 1, argsBuilder.length, "").replace(0, 1, "")
        case infix: ScInfixExpr if infix.getBaseExpr.isInstanceOf[ScUnderscoreSection] =>
          argsBuilder.insert(0, "(").append(")")
        case _ =>
      }
    }
  }

<<<<<<< HEAD
  def negateAndValidateExpression(expr: ScExpression, manager: PsiManager, buf: scala.StringBuilder): (ScExpression, ScExpression, Int) = {
=======
  def negateAndValidateExpression(expr: ScExpression, buf: scala.StringBuilder)
                                 (implicit manager: PsiManager): (ScExpression, ScExpression, Int) = {
>>>>>>> b4fb9984
    val parent =
      if (expr.getParent != null && expr.getParent.isInstanceOf[ScParenthesisedExpr]) expr.getParent.getParent
      else expr.getParent

    if (parent != null && parent.isInstanceOf[ScPrefixExpr] &&
            parent.asInstanceOf[ScPrefixExpr].operation.getText == "!") {

      val newExpr = createExpressionFromText(buf.toString())

      val size = newExpr match {
        case infix: ScInfixExpr =>infix.operation.nameId.getTextRange.getStartOffset -
              newExpr.getTextRange.getStartOffset - 2
        case _ => 0
      }

      (parent.asInstanceOf[ScPrefixExpr], newExpr, size)
    } else {
      buf.insert(0, "!(").append(")")
      val newExpr = createExpressionFromText(buf.toString())

      val children = newExpr.asInstanceOf[ScPrefixExpr].getLastChild.asInstanceOf[ScParenthesisedExpr].getChildren
      val size = children(0) match {
        case infix: ScInfixExpr => infix.operation.
              nameId.getTextRange.getStartOffset - newExpr.getTextRange.getStartOffset
        case _ => 0
      }
      (expr, newExpr, size)
    }
  }

  def negate(expression: ScExpression): String = {
    expression match {
      case e: ScPrefixExpr =>
        if (e.operation.getText == "!") {
          val exprWithoutParentheses =
            if (e.getBaseExpr.isInstanceOf[ScParenthesisedExpr]) e.getBaseExpr.getText.drop(1).dropRight(1)
            else e.getBaseExpr.getText
          inWriteAction {
            e.replaceExpression(createExpressionFromText(exprWithoutParentheses)(expression.getManager), removeParenthesis = true).getText
          }
        }
        else "!(" + e.getText + ")"
      case e: ScLiteral =>
        if (e.getNode.getFirstChildNode.getElementType == ScalaTokenTypes.kTRUE) "false"
        else if (e.getNode.getFirstChildNode.getElementType == ScalaTokenTypes.kFALSE) "true"
        else "!" + e.getText
      case _ =>
        val exprText = expression.getText
        if (ScalaNamesUtil.isOpCharacter(exprText(0)) || expression.isInstanceOf[ScInfixExpr]) "!(" + exprText + ")"
        else "!" + expression.getText
    }
  }

  def replaceWithExplicit(expr: ScExpression, f: ScFunction, project: Project, editor: Editor,
                          secondPart: Seq[PsiNamedElement]) {
    if (expr == null || f == null || secondPart == null) return
    CommandProcessor.getInstance().executeCommand(project, new Runnable {
      def run() {
        val buf = new StringBuilder
        val clazz = f.containingClass
        if (clazz != null && secondPart.contains(f)) buf.append(clazz.name).append(".")

        buf.append(f.name).append("(").append(expr.getText).append(")")
        inWriteAction {
          val replaced = expr.replace(createExpressionFromText(buf.toString())(expr.getManager))
          val ref = replaced.asInstanceOf[ScMethodCall].deepestInvokedExpr.asInstanceOf[ScReferenceExpression]
          val qualRef = ref.qualifier.orNull
          if (clazz!= null && qualRef != null && secondPart.contains(f)) qualRef.asInstanceOf[ScReferenceExpression].bindToElement(clazz)
          PsiDocumentManager.getInstance(project).commitDocument(editor.getDocument)
        }
      }
    }, null, null)
  }

  def replaceWithExplicitStatically(expr: ScExpression, f: ScFunction, project: Project, editor: Editor,
                          secondPart: Seq[PsiNamedElement]) {
    if (expr == null || f == null || secondPart == null) return
    CommandProcessor.getInstance().executeCommand(project, new Runnable {
      def run() {
        val buf = new StringBuilder
        val clazz = f.containingClass
        if (clazz != null && secondPart.contains(f)) buf.append(clazz.qualifiedName).append(".")

        val bufExpr = new StringBuilder
        bufExpr.append(f.name).append("(").append(expr.getText).append(")")
        buf.append(bufExpr.toString())

        implicit val manager = expr.getManager
        val newExpr = createExpressionFromText(bufExpr.toString())
        val fullRef = createReferenceFromText(buf.toString()).resolve()

        inWriteAction {
          val replaced = expr.replace(newExpr)
          val ref = replaced.asInstanceOf[ScMethodCall].deepestInvokedExpr.asInstanceOf[ScReferenceExpression]
          if (clazz != null && fullRef != null && secondPart.contains(f)) ref.bindToElement(fullRef, Some(clazz))
          PsiDocumentManager.getInstance(project).commitDocument(editor.getDocument)
        }
      }
    }, null, null)
  }

  def showMakeExplicitPopup(project: Project, expr: ScExpression,
                            function: ScFunction, editor: Editor, secondPart: scala.Seq[PsiNamedElement],
                            getCurrentItemBounds: () => Rectangle) {
    val values = new ArrayBuffer[String]
    values += MakeExplicitAction.MAKE_EXPLICIT
    if (secondPart.contains(function)) values += MakeExplicitAction.MAKE_EXPLICIT_STATICALLY
    val base = new BaseListPopupStep[String](null, values.toArray : _*) {
      override def getTextFor(value: String): String = value

      override def onChosen(selectedValue: String, finalChoice: Boolean): PopupStep[_] = {
        if (selectedValue == null) return PopupStep.FINAL_CHOICE
        if (finalChoice) {
          PsiDocumentManager.getInstance(project).commitAllDocuments()
          GoToImplicitConversionAction.getPopup.dispose()
          if (selectedValue == MakeExplicitAction.MAKE_EXPLICIT)
            IntentionUtils.replaceWithExplicit(expr, function, project, editor, secondPart)
          if (selectedValue == MakeExplicitAction.MAKE_EXPLICIT_STATICALLY)
            IntentionUtils.replaceWithExplicitStatically(expr, function, project, editor, secondPart)
          return PopupStep.FINAL_CHOICE
        }
        super.onChosen(selectedValue, finalChoice)
      }
    }

    val popup = JBPopupFactory.getInstance.createListPopup(base)
    val bounds: Rectangle = getCurrentItemBounds()

    popup.show(new RelativePoint(GoToImplicitConversionAction.getList, new Point(bounds.x + bounds.width - 20, bounds.y)))
  }

}<|MERGE_RESOLUTION|>--- conflicted
+++ resolved
@@ -102,12 +102,8 @@
     }
   }
 
-<<<<<<< HEAD
-  def negateAndValidateExpression(expr: ScExpression, manager: PsiManager, buf: scala.StringBuilder): (ScExpression, ScExpression, Int) = {
-=======
   def negateAndValidateExpression(expr: ScExpression, buf: scala.StringBuilder)
                                  (implicit manager: PsiManager): (ScExpression, ScExpression, Int) = {
->>>>>>> b4fb9984
     val parent =
       if (expr.getParent != null && expr.getParent.isInstanceOf[ScParenthesisedExpr]) expr.getParent.getParent
       else expr.getParent
