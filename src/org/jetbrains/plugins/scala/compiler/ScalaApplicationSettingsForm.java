package org.jetbrains.plugins.scala.compiler;

import com.intellij.openapi.options.Configurable;
import com.intellij.openapi.options.ConfigurationException;
import com.intellij.openapi.projectRoots.ProjectJdkTable;
import com.intellij.openapi.projectRoots.Sdk;
import com.intellij.openapi.roots.ui.configuration.JdkComboBox;
import com.intellij.openapi.roots.ui.configuration.projectRoot.ProjectSdksModel;
import com.intellij.openapi.ui.ex.MultiLineLabel;
import com.intellij.ui.JBColor;
import com.intellij.ui.RawCommandLineEditor;
import com.intellij.util.containers.ComparatorUtil;
import org.jetbrains.annotations.Nls;
import org.jetbrains.annotations.Nullable;
<<<<<<< HEAD
=======
import org.jetbrains.plugin.scala.compiler.CompileOrder;
import org.jetbrains.plugin.scala.compiler.IncrementalType;
import org.jetbrains.plugin.scala.compiler.NameHashing;
>>>>>>> bcbcc76a

import javax.swing.*;
import javax.swing.event.ChangeEvent;
import javax.swing.event.ChangeListener;
import java.awt.*;
import java.awt.event.ActionEvent;
import java.awt.event.ActionListener;
import java.awt.event.ItemEvent;
import java.awt.event.ItemListener;
<<<<<<< HEAD
=======
import java.util.Arrays;
import java.util.List;
>>>>>>> bcbcc76a

/**
 * @author Pavel Fatin
 */
public class ScalaApplicationSettingsForm implements Configurable {
  private JPanel myCompilationServerPanel;
  private RawCommandLineEditor myCompilationServerJvmParameters;
  private JTextField myCompilationServerMaximumHeapSize;
  private JCheckBox myEnableCompileServer;
  private JPanel myContentPanel;
  private JdkComboBox myCompilationServerSdk;
  private MultiLineLabel myNote;
  private JPanel mySdkPanel;
  private JCheckBox showTypeInfoOnCheckBox;
  private JSpinner delaySpinner;
<<<<<<< HEAD
=======
  private JComboBox<IncrementalType> myIncrementalTypeCmb;
  private JComboBox<CompileOrder> myCompileOrderCmb;
  private JPanel myCompilerOptionsPanel;
  private JComboBox<NameHashing> myNameHashingCmb;
  private JPanel myNameHashingPnl;
>>>>>>> bcbcc76a
  private ScalaApplicationSettings mySettings;

  public ScalaApplicationSettingsForm(ScalaApplicationSettings settings) {
    mySettings = settings;
    
    myEnableCompileServer.addChangeListener(new ChangeListener() {
      public void stateChanged(ChangeEvent e) {
        updateCompilationServerSettingsPanel();
      }
    });

<<<<<<< HEAD
=======
    initCompilerTypeCmb();
    initNameHashingPanel();
    initCompileOrderCmb();

>>>>>>> bcbcc76a
    ProjectSdksModel model = new ProjectSdksModel();
    model.reset(null);

    myCompilationServerSdk = new JdkComboBox(model);
    myCompilationServerSdk.insertItemAt(new JdkComboBox.NoneJdkComboBoxItem(), 0);

    mySdkPanel.add(myCompilationServerSdk, BorderLayout.CENTER);
    mySdkPanel.setSize(mySdkPanel.getPreferredSize());

    myNote.setForeground(JBColor.GRAY);

    delaySpinner.setEnabled(showTypeInfoOnCheckBox.isSelected());
    showTypeInfoOnCheckBox.addItemListener(new ItemListener() {
      @Override
      public void itemStateChanged(ItemEvent e) {
        delaySpinner.setEnabled(showTypeInfoOnCheckBox.isSelected());
      }
    });
    delaySpinner.setValue(mySettings.SHOW_TYPE_TOOLTIP_DELAY);

    updateCompilationServerSettingsPanel();
  }

<<<<<<< HEAD
=======
  private void initCompilerTypeCmb() {
    final List<IncrementalType> values = Arrays.asList(IncrementalType.values());
    myIncrementalTypeCmb.setModel(new ListComboBoxModel<IncrementalType>(values));
    myIncrementalTypeCmb.setSelectedItem(mySettings.INCREMENTAL_TYPE);
    myIncrementalTypeCmb.setRenderer(new ListCellRendererWrapper<IncrementalType>() {
      @Override
      public void customize(JList list, IncrementalType value, int index, boolean selected, boolean hasFocus) {
        if (value == IncrementalType.SBT) setText("SBT incremental compiler");
        if (value == IncrementalType.IDEA) setText("IntelliJ IDEA");
      }
    });
    myIncrementalTypeCmb.setToolTipText("Rebuild is required after change");
  }

  private void initNameHashingPanel() {
    final List<NameHashing> values = Arrays.asList(NameHashing.values());
    myNameHashingCmb.setModel(new ListComboBoxModel<NameHashing>(values));
    myNameHashingCmb.setSelectedItem(mySettings.NAME_HASHING);
    myNameHashingCmb.setRenderer(new ListCellRendererWrapper<NameHashing>() {
      @Override
      public void customize(JList list, NameHashing value, int index, boolean selected, boolean hasFocus) {
        if (value == NameHashing.DEFAULT) setText("Default");
        if (value == NameHashing.ENABLED) setText("Enabled");
        if (value == NameHashing.DISABLED) setText("Disabled");
      }
    });
    myNameHashingPnl.setToolTipText("Experimental option for faster incremental compilation");
    myNameHashingPnl.setVisible(ScalaApplicationSettings.getInstance().INCREMENTAL_TYPE == IncrementalType.SBT);
    myIncrementalTypeCmb.addActionListener(new ActionListener() {
      @Override
      public void actionPerformed(ActionEvent e) {
        myNameHashingPnl.setVisible(myIncrementalTypeCmb.getSelectedItem() == IncrementalType.SBT);
      }
    });
  }

  private void initCompileOrderCmb() {
    final List<CompileOrder> values = Arrays.asList(CompileOrder.values());
    myCompileOrderCmb.setModel(new ListComboBoxModel<CompileOrder>(values));
    myCompileOrderCmb.setSelectedItem(mySettings.COMPILE_ORDER);
    myCompileOrderCmb.setRenderer(new ListCellRendererWrapper<CompileOrder>() {
      @Override
      public void customize(JList list, CompileOrder value, int index, boolean selected, boolean hasFocus) {
        if (value == CompileOrder.Mixed) setText("Mixed");
        if (value == CompileOrder.JavaThenScala) setText("Java then Scala");
        if (value == CompileOrder.ScalaThenJava) setText("Scala then Java");
      }
    });
  }

>>>>>>> bcbcc76a
  private void updateCompilationServerSettingsPanel() {
    setDescendantsEnabledIn(myCompilationServerPanel, myEnableCompileServer.isSelected());
    myNote.setEnabled(true);
  }

  private static void setDescendantsEnabledIn(JComponent root, boolean b) {
    for (Component child : root.getComponents()) {
      child.setEnabled(b);
      if (child instanceof JComponent) {
        setDescendantsEnabledIn((JComponent) child, b);
      }
    }
  }

  @Nls
  public String getDisplayName() {
    return "Scala";
  }

  @Nullable
  public String getHelpTopic() {
    return null;
  }

  @Nullable
  public JComponent createComponent() {
    return myContentPanel;
  }

  public boolean isModified() {
    Sdk sdk = myCompilationServerSdk.getSelectedJdk();
    String sdkName = sdk == null ? null : sdk.getName();

    if (showTypeInfoOnCheckBox.isSelected() != mySettings.SHOW_TYPE_TOOLTIP_ON_MOUSE_HOVER) return true;
    if (!delaySpinner.getValue().equals(mySettings.SHOW_TYPE_TOOLTIP_DELAY)) return true;

    return !(myEnableCompileServer.isSelected() == mySettings.COMPILE_SERVER_ENABLED &&
        ComparatorUtil.equalsNullable(sdkName, mySettings.COMPILE_SERVER_SDK) &&
        myCompilationServerMaximumHeapSize.getText().equals(mySettings.COMPILE_SERVER_MAXIMUM_HEAP_SIZE) &&
<<<<<<< HEAD
        myCompilationServerJvmParameters.getText().equals(mySettings.COMPILE_SERVER_JVM_PARAMETERS));
  }

  public void apply() throws ConfigurationException {
=======
        myCompilationServerJvmParameters.getText().equals(mySettings.COMPILE_SERVER_JVM_PARAMETERS) &&
        myIncrementalTypeCmb.getModel().getSelectedItem().equals(mySettings.INCREMENTAL_TYPE) &&
        myCompileOrderCmb.getModel().getSelectedItem().equals(mySettings.COMPILE_ORDER) &&
        myNameHashingCmb.getModel().getSelectedItem().equals(mySettings.NAME_HASHING));
  }

  public void apply() throws ConfigurationException {
    mySettings.INCREMENTAL_TYPE = (IncrementalType) myIncrementalTypeCmb.getModel().getSelectedItem();
    mySettings.NAME_HASHING = (NameHashing) myNameHashingCmb.getModel().getSelectedItem();
    mySettings.COMPILE_ORDER = (CompileOrder) myCompileOrderCmb.getModel().getSelectedItem();
>>>>>>> bcbcc76a
    mySettings.COMPILE_SERVER_ENABLED = myEnableCompileServer.isSelected();

    Sdk sdk = myCompilationServerSdk.getSelectedJdk();
    mySettings.COMPILE_SERVER_SDK = sdk == null ? null : sdk.getName();

    mySettings.COMPILE_SERVER_MAXIMUM_HEAP_SIZE = myCompilationServerMaximumHeapSize.getText();
    mySettings.COMPILE_SERVER_JVM_PARAMETERS = myCompilationServerJvmParameters.getText();
    mySettings.SHOW_TYPE_TOOLTIP_ON_MOUSE_HOVER = showTypeInfoOnCheckBox.isSelected();
    mySettings.SHOW_TYPE_TOOLTIP_DELAY = (Integer) delaySpinner.getValue();

    // TODO
//    boolean externalCompiler = CompilerWorkspaceConfiguration.getInstance(myProject).USE_COMPILE_SERVER;
//
//    if (!externalCompiler || !myEnableCompileServer.isSelected()) {
//      myProject.getComponent(CompileServerLauncher.class).stop();
//    }
//    myProject.getComponent(CompileServerManager.class).configureWidget();
  }

  public void reset() {
    myEnableCompileServer.setSelected(mySettings.COMPILE_SERVER_ENABLED);

    Sdk sdk = mySettings.COMPILE_SERVER_SDK == null
        ? null
        : ProjectJdkTable.getInstance().findJdk(mySettings.COMPILE_SERVER_SDK);
    myCompilationServerSdk.setSelectedJdk(sdk);

    myCompilationServerMaximumHeapSize.setText(mySettings.COMPILE_SERVER_MAXIMUM_HEAP_SIZE);
    myCompilationServerJvmParameters.setText(mySettings.COMPILE_SERVER_JVM_PARAMETERS);
    showTypeInfoOnCheckBox.setSelected(mySettings.SHOW_TYPE_TOOLTIP_ON_MOUSE_HOVER);
    delaySpinner.setValue(mySettings.SHOW_TYPE_TOOLTIP_DELAY);
  }

  public void disposeUIResources() {
  }
}<|MERGE_RESOLUTION|>--- conflicted
+++ resolved
@@ -12,26 +12,13 @@
 import com.intellij.util.containers.ComparatorUtil;
 import org.jetbrains.annotations.Nls;
 import org.jetbrains.annotations.Nullable;
-<<<<<<< HEAD
-=======
-import org.jetbrains.plugin.scala.compiler.CompileOrder;
-import org.jetbrains.plugin.scala.compiler.IncrementalType;
-import org.jetbrains.plugin.scala.compiler.NameHashing;
->>>>>>> bcbcc76a
 
 import javax.swing.*;
 import javax.swing.event.ChangeEvent;
 import javax.swing.event.ChangeListener;
 import java.awt.*;
-import java.awt.event.ActionEvent;
-import java.awt.event.ActionListener;
 import java.awt.event.ItemEvent;
 import java.awt.event.ItemListener;
-<<<<<<< HEAD
-=======
-import java.util.Arrays;
-import java.util.List;
->>>>>>> bcbcc76a
 
 /**
  * @author Pavel Fatin
@@ -47,14 +34,6 @@
   private JPanel mySdkPanel;
   private JCheckBox showTypeInfoOnCheckBox;
   private JSpinner delaySpinner;
-<<<<<<< HEAD
-=======
-  private JComboBox<IncrementalType> myIncrementalTypeCmb;
-  private JComboBox<CompileOrder> myCompileOrderCmb;
-  private JPanel myCompilerOptionsPanel;
-  private JComboBox<NameHashing> myNameHashingCmb;
-  private JPanel myNameHashingPnl;
->>>>>>> bcbcc76a
   private ScalaApplicationSettings mySettings;
 
   public ScalaApplicationSettingsForm(ScalaApplicationSettings settings) {
@@ -66,13 +45,6 @@
       }
     });
 
-<<<<<<< HEAD
-=======
-    initCompilerTypeCmb();
-    initNameHashingPanel();
-    initCompileOrderCmb();
-
->>>>>>> bcbcc76a
     ProjectSdksModel model = new ProjectSdksModel();
     model.reset(null);
 
@@ -96,59 +68,6 @@
     updateCompilationServerSettingsPanel();
   }
 
-<<<<<<< HEAD
-=======
-  private void initCompilerTypeCmb() {
-    final List<IncrementalType> values = Arrays.asList(IncrementalType.values());
-    myIncrementalTypeCmb.setModel(new ListComboBoxModel<IncrementalType>(values));
-    myIncrementalTypeCmb.setSelectedItem(mySettings.INCREMENTAL_TYPE);
-    myIncrementalTypeCmb.setRenderer(new ListCellRendererWrapper<IncrementalType>() {
-      @Override
-      public void customize(JList list, IncrementalType value, int index, boolean selected, boolean hasFocus) {
-        if (value == IncrementalType.SBT) setText("SBT incremental compiler");
-        if (value == IncrementalType.IDEA) setText("IntelliJ IDEA");
-      }
-    });
-    myIncrementalTypeCmb.setToolTipText("Rebuild is required after change");
-  }
-
-  private void initNameHashingPanel() {
-    final List<NameHashing> values = Arrays.asList(NameHashing.values());
-    myNameHashingCmb.setModel(new ListComboBoxModel<NameHashing>(values));
-    myNameHashingCmb.setSelectedItem(mySettings.NAME_HASHING);
-    myNameHashingCmb.setRenderer(new ListCellRendererWrapper<NameHashing>() {
-      @Override
-      public void customize(JList list, NameHashing value, int index, boolean selected, boolean hasFocus) {
-        if (value == NameHashing.DEFAULT) setText("Default");
-        if (value == NameHashing.ENABLED) setText("Enabled");
-        if (value == NameHashing.DISABLED) setText("Disabled");
-      }
-    });
-    myNameHashingPnl.setToolTipText("Experimental option for faster incremental compilation");
-    myNameHashingPnl.setVisible(ScalaApplicationSettings.getInstance().INCREMENTAL_TYPE == IncrementalType.SBT);
-    myIncrementalTypeCmb.addActionListener(new ActionListener() {
-      @Override
-      public void actionPerformed(ActionEvent e) {
-        myNameHashingPnl.setVisible(myIncrementalTypeCmb.getSelectedItem() == IncrementalType.SBT);
-      }
-    });
-  }
-
-  private void initCompileOrderCmb() {
-    final List<CompileOrder> values = Arrays.asList(CompileOrder.values());
-    myCompileOrderCmb.setModel(new ListComboBoxModel<CompileOrder>(values));
-    myCompileOrderCmb.setSelectedItem(mySettings.COMPILE_ORDER);
-    myCompileOrderCmb.setRenderer(new ListCellRendererWrapper<CompileOrder>() {
-      @Override
-      public void customize(JList list, CompileOrder value, int index, boolean selected, boolean hasFocus) {
-        if (value == CompileOrder.Mixed) setText("Mixed");
-        if (value == CompileOrder.JavaThenScala) setText("Java then Scala");
-        if (value == CompileOrder.ScalaThenJava) setText("Scala then Java");
-      }
-    });
-  }
-
->>>>>>> bcbcc76a
   private void updateCompilationServerSettingsPanel() {
     setDescendantsEnabledIn(myCompilationServerPanel, myEnableCompileServer.isSelected());
     myNote.setEnabled(true);
@@ -188,23 +107,10 @@
     return !(myEnableCompileServer.isSelected() == mySettings.COMPILE_SERVER_ENABLED &&
         ComparatorUtil.equalsNullable(sdkName, mySettings.COMPILE_SERVER_SDK) &&
         myCompilationServerMaximumHeapSize.getText().equals(mySettings.COMPILE_SERVER_MAXIMUM_HEAP_SIZE) &&
-<<<<<<< HEAD
         myCompilationServerJvmParameters.getText().equals(mySettings.COMPILE_SERVER_JVM_PARAMETERS));
   }
 
   public void apply() throws ConfigurationException {
-=======
-        myCompilationServerJvmParameters.getText().equals(mySettings.COMPILE_SERVER_JVM_PARAMETERS) &&
-        myIncrementalTypeCmb.getModel().getSelectedItem().equals(mySettings.INCREMENTAL_TYPE) &&
-        myCompileOrderCmb.getModel().getSelectedItem().equals(mySettings.COMPILE_ORDER) &&
-        myNameHashingCmb.getModel().getSelectedItem().equals(mySettings.NAME_HASHING));
-  }
-
-  public void apply() throws ConfigurationException {
-    mySettings.INCREMENTAL_TYPE = (IncrementalType) myIncrementalTypeCmb.getModel().getSelectedItem();
-    mySettings.NAME_HASHING = (NameHashing) myNameHashingCmb.getModel().getSelectedItem();
-    mySettings.COMPILE_ORDER = (CompileOrder) myCompileOrderCmb.getModel().getSelectedItem();
->>>>>>> bcbcc76a
     mySettings.COMPILE_SERVER_ENABLED = myEnableCompileServer.isSelected();
 
     Sdk sdk = myCompilationServerSdk.getSelectedJdk();
