--- conflicted
+++ resolved
@@ -10,13 +10,8 @@
 import com.intellij.openapi.options.SettingsEditor
 import com.intellij.execution.runners.ExecutionEnvironment
 import com.intellij.openapi.util.JDOMExternalizer
-<<<<<<< HEAD
-import com.intellij.execution.{CantRunException, ExecutionException, Executor}
-import configuration._
-=======
 import com.intellij.execution.Executor
 import org.jetbrains.plugins.scala.runner.BaseRunConfiguration
->>>>>>> b6519973
 
 /**
  * User: Alexander Podkhalyuzin
@@ -36,61 +31,10 @@
   }
 
   def getState(executor: Executor, env: ExecutionEnvironment): RunProfileState = {
-<<<<<<< HEAD
-    val module = getModule
-    if (module == null) throw new ExecutionException("Module is not specified")
-
-    val rootManager = ModuleRootManager.getInstance(module)
-    val sdk = rootManager.getSdk
-    if (sdk == null || !(sdk.getSdkType.isInstanceOf[JavaSdkType])) {
-      throw CantRunException.noJdkForModule(module)
-    }
-
-    val state = new JavaCommandLineState(env) {
-      protected override def createJavaParameters: JavaParameters = {
-        val params = new JavaParameters()
-
-        params.setJdk(sdk)
-
-        params.setCharset(null)
-        params.getVMParametersList.addParametersString(getJavaOptions)
-        //params.getVMParametersList.addParametersString("-Xnoagent -Djava.compiler=NONE -Xdebug -Xrunjdwp:transport=dt_socket,server=y,suspend=y,address=5009")
-//        params.getVMParametersList.add(SCALA_HOME  + scalaSdkPath)
-
-        params.getClassPath.addAllFiles(module.scalaSdk.map(_.compilerClasspath).getOrElse(Seq.empty))
-
-        val rtJarPath = PathUtil.getJarPathForClass(classOf[_root_.org.jetbrains.plugins.scala.compiler.rt.ConsoleRunner])
-        params.getClassPath.add(rtJarPath)
-        params.setWorkingDirectory(workingDirectory)
-        params.setMainClass(MAIN_CLASS)
-        if (JdkUtil.useDynamicClasspath(getProject)) {
-          try {
-            val fileWithParams: File = File.createTempFile("scalaconsole", ".tmp")
-            val printer: PrintStream = new PrintStream(new FileOutputStream(fileWithParams))
-            printer.println("-classpath")
-            printer.println(getClassPath(module))
-            val parms: Array[String] = ParametersList.parse(getConsoleArgs)
-            for (parm <- parms) {
-              printer.println(parm)
-            }
-            printer.close()
-            params.getProgramParametersList.add("@" + fileWithParams.getPath)
-          }
-          catch {
-            case ignore: IOException => {
-            }
-          }
-        } else {
-          params.getProgramParametersList.add("-classpath")
-          params.getProgramParametersList.add(getClassPath(module))
-          params.getProgramParametersList.addParametersString(getConsoleArgs)
-        }
-=======
     val state = new JavaCommandLineState(env) {
       protected override def createJavaParameters: JavaParameters = {
         val params = createParams
         params.getProgramParametersList.addParametersString(consoleArgs)
->>>>>>> b6519973
         params
       }
     }
@@ -105,15 +49,7 @@
     state.setConsoleBuilder(consoleBuilder)
     state
   }
-<<<<<<< HEAD
 
-  def getModule: Module = getConfigurationModule.getModule
-
-  def getValidModules: java.util.List[Module] = getProject.modulesWithScala
-
-=======
-  
->>>>>>> b6519973
   def getConfigurationEditor: SettingsEditor[_ <: RunConfiguration] = new ScalaConsoleRunConfigurationEditor(project, this)
 
   override def writeExternal(element: Element) {
