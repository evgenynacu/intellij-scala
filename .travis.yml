language: scala

jdk:
  - oraclejdk8

sudo: true

# required to update jdk, there is a compile error with the default version on Travis
addons:
  apt:
    packages:
      - oracle-java8-installer

env:
  global:
<<<<<<< HEAD
    - IDEA_SDK=$HOME/.IdeaData/sdk
=======
    - IDEA_SDK=$HOME/.ScalaPluginIC/sdk
  # split up tests into several subsets to avoid 50m timeout
#  matrix:
#    - COMMAND=runFastTestsComIntelliJ
#    - COMMAND=runFastTestsOrgJetbrains
#    - COMMAND=runFastTestsScala
>>>>>>> 54d07cbf

before_script:
  # relies on travis supporting sbt-extras launcher
  - sbt -jvm-opts travis/package.jvmopts packagePluginCommunity test:compile setUpTestEnvironment

script:
  # only typeInference tests are run because Travis times out even for the fastTests selection
  - sbt -jvm-opts travis/fastTests.jvmopts runTypeInferenceTests


# These directories are cached to S3 at the end of the build
cache:
  directories:
    - $HOME/.m2/repository
    - $HOME/.ivy2/cache
    - $HOME/.sbt
    - $IDEA_SDK

before_cache:
  # Tricks to avoid unnecessary cache updates
  - find $HOME/.sbt -name "*.lock" -delete
  - find $HOME/.ivy2 -name "ivydata-*.properties" -delete
  - find $IDEA_SDK -name "ideaIC-*.zip" -delete
  # remove all but the newest ideaSDK
  - ls -Art $IDEA_SDK | tail -n 1 | xargs find $IDEA_SDK -maxdepth 1 -mindepth 1 -not -name | xargs rm -r<|MERGE_RESOLUTION|>--- conflicted
+++ resolved
@@ -13,16 +13,7 @@
 
 env:
   global:
-<<<<<<< HEAD
-    - IDEA_SDK=$HOME/.IdeaData/sdk
-=======
     - IDEA_SDK=$HOME/.ScalaPluginIC/sdk
-  # split up tests into several subsets to avoid 50m timeout
-#  matrix:
-#    - COMMAND=runFastTestsComIntelliJ
-#    - COMMAND=runFastTestsOrgJetbrains
-#    - COMMAND=runFastTestsScala
->>>>>>> 54d07cbf
 
 before_script:
   # relies on travis supporting sbt-extras launcher
