--- conflicted
+++ resolved
@@ -302,11 +302,7 @@
     checkCodeHasNoErrors(code)
   }
 
-<<<<<<< HEAD
-  def testSCL11156(): Unit = {
-=======
   def testSCL11156_1(): Unit = {
->>>>>>> 8c5a75dc
     val code =
       """
         |trait F[T, R] {
@@ -321,8 +317,6 @@
     checkCodeHasNoErrors(code)
   }
 
-<<<<<<< HEAD
-=======
   def testSCL11156_2(): Unit = {
     val code =
       """
@@ -345,7 +339,6 @@
     checkCodeHasNoErrors(code, javaCode)
   }
 
->>>>>>> 8c5a75dc
   def testOverload(): Unit = {
     val code =
       """
