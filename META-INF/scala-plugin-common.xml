--- conflicted
+++ resolved
@@ -41,7 +41,6 @@
         <lang.parserDefinition language="Scala" implementationClass="org.jetbrains.plugins.scala.lang.parser.ScalaParserDefinition"/>
         <lang.commenter language="Scala" implementationClass="org.jetbrains.plugins.scala.highlighter.ScalaCommenter"/>
         <lang.foldingBuilder language="Scala" implementationClass="org.jetbrains.plugins.scala.lang.folding.ScalaFoldingBuilder"/>
-        <lang.foldingBuilder language="Scala" implementationClass="org.jetbrains.plugins.scala.worksheet.WorksheetFoldingBuilder"/>
         <lang.formatter language="Scala" implementationClass="org.jetbrains.plugins.scala.lang.formatting.ScalaFormattingModelBuilder"/>
         <postFormatProcessor implementation="org.jetbrains.plugins.scala.lang.formatting.processors.ScalaBracePostFormatProcessor"/>
         <lang.refactoringSupport language="Scala" implementationClass="org.jetbrains.plugins.scala.lang.refactoring.ScalaRefactoringSupportProvider"/>
@@ -97,7 +96,6 @@
         <internalFileTemplate name="Scala Object"/>
         <internalFileTemplate name="Scala Script"/>
         <internalFileTemplate name="Package Object"/>
-        <internalFileTemplate name="Scala Worksheet"/>
         <defaultTemplatePropertiesProvider implementation="org.jetbrains.plugins.scala.actions.ScalaDefaultTemplatePropertiesProvider"/>
         <indexPatternBuilder implementation="org.jetbrains.plugins.scala.editor.todo.ScalaIndexPatternBuilder"/>
         <readWriteAccessDetector implementation="org.jetbrains.plugins.scala.highlighter.readWriteAccess.ScalaReadWriteAccessDetector"/>
@@ -202,7 +200,6 @@
 
         <configurationType implementation="org.jetbrains.plugins.scala.script.ScalaScriptConfigurationType"/>
         <configurationType implementation="org.jetbrains.plugins.scala.console.ScalaConsoleConfigurationType"/>
-        <configurationType implementation="org.jetbrains.plugins.scala.worksheet.runconfiguration.WorksheetConfigurationType"/>
 
         <configurationType implementation="org.jetbrains.plugins.scala.testingSupport.test.specs2.Specs2ConfigurationType"/>
         <configurationType implementation="org.jetbrains.plugins.scala.testingSupport.test.scalatest.ScalaTestConfigurationType"/>
@@ -213,7 +210,7 @@
         <configurationProducer implementation="org.jetbrains.plugins.scala.runner.ScalaApplicationConfigurationProducer"/>
 
         <stubElementTypeHolder class="org.jetbrains.plugins.scala.lang.parser.ScalaElementTypes"/>
-        <!--Stub indices -->
+        <!--Stub indeces -->
         <stubIndex implementation="org.jetbrains.plugins.scala.lang.psi.stubs.index.ScAllClassNamesIndex"/>
         <stubIndex implementation="org.jetbrains.plugins.scala.lang.psi.stubs.index.ScShortClassNameIndex"/>
         <stubIndex implementation="org.jetbrains.plugins.scala.lang.psi.stubs.index.ScFullClassNameIndex"/>
@@ -769,18 +766,9 @@
         <component>
             <implementation-class>org.jetbrains.plugins.scala.components.CompileServerManager</implementation-class>
         </component>
-<<<<<<< HEAD
         <component>
           <implementation-class>org.jetbrains.plugins.scala.components.SettingsUpdater</implementation-class>
         </component>
-        <component>
-            <implementation-class>org.jetbrains.plugins.scala.components.WorksheetProjectComponent</implementation-class>
-        </component>
-=======
-        <!--<component>-->
-          <!--<implementation-class>org.jetbrains.plugins.scala.components.SettingsUpdater</implementation-class>-->
-        <!--</component>-->
->>>>>>> 938dc842
     </project-components>
 
     <actions>
@@ -794,10 +782,6 @@
         </action>
         <action id="Scala.NewScript" class="org.jetbrains.plugins.scala.actions.NewScalaScriptAction">
             <add-to-group group-id="NewGroup" anchor="before" relative-to-action="NewFromTemplate"/>
-        </action>
-        <action id="Scala.NewScalaWorksheet" class="org.jetbrains.plugins.scala.worksheet.actions.NewScalaWorksheetAction"
-                text="Scala Worksheet" description="Create new Scala Worksheet">
-            <add-to-group group-id="NewGroup" anchor="before" relative-to-action="Scala.NewScript"/>
         </action>
         <action id="Scala.RunConsole" class="org.jetbrains.plugins.scala.console.RunConsoleAction"
                 text="Run Scala Console" description="Run Scala console">
@@ -856,13 +840,6 @@
             <keyboard-shortcut first-keystroke="control shift P" keymap="$default"/>
             <add-to-group group-id="CodeEditorViewGroup" anchor="last"/>
         </action>
-        <action id="Scala.RunWorksheet" class="org.jetbrains.plugins.scala.worksheet.actions.RunWorksheetAction"
-                text="Run Scala Worksheet" description="Run Scala Worksheet">
-            <add-to-group group-id="RunContextPopupGroup" anchor="last"/>
-        </action>
-        <action id="Scala.CleanWorksheet" class="org.jetbrains.plugins.scala.worksheet.actions.CleanWorksheetAction"
-                text="Clean Scala Worksheet" description="Clean Scala Worksheet">
-        </action>
     </actions>
 
 </idea-plugin>