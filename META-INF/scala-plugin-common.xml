<idea-plugin version="2">
    <resource-bundle xmlns="">org.jetbrains.plugins.scala.ScalaBundle</resource-bundle>

    <extensionPoints>
        <extensionPoint name="scalaParserPatcher" interface="org.jetbrains.plugins.scala.lang.parser.util.ParserPatcher"/>
        <extensionPoint name="scalaFileFactory" interface="org.jetbrains.plugins.scala.lang.parser.ScalaFileFactory"/>
        <extensionPoint name="scalaIntentionAvailabilityChecker" interface="org.jetbrains.plugins.scala.util.IntentionAvailabilityChecker"/>
        <extensionPoint name="scalaPluginVersionVerifier" interface="org.jetbrains.plugins.scala.components.ScalaPluginVersionVerifier"/>
        <extensionPoint name="scalaUiWithDependency" interface="org.jetbrains.plugins.scala.settings.uiControls.ScalaUiWithDependency"/>
        <extensionPoint name="scalaLanguageDerivative" interface="org.jetbrains.plugins.scala.util.ScalaLanguageDerivative"/>
        <extensionPoint name="memberElementTypesExtension" interface="org.jetbrains.plugins.scala.util.MemberElementTypesExtension"/>
        <extensionPoint name="scalaElementToRenameContributor" interface="org.jetbrains.plugins.scala.lang.refactoring.rename.ScalaElementToRenameContributor"/>
        <extensionPoint name="scalaSyntheticClassProducer" interface="org.jetbrains.plugins.scala.lang.resolve.SyntheticClassProducer"/>
    </extensionPoints>

    <extensions defaultExtensionNs="com.intellij">
        <project.converterProvider
                implementation="org.jetbrains.plugins.scala.lang.formatting.settings.ImportPanelConverterProvider"/>
        <statistics.usagesCollector
                implementation="org.jetbrains.plugins.scala.statistics.ScalaApplicationUsagesCollector" />
<<<<<<< HEAD
        <project.converterProvider implementation="org.jetbrains.plugins.scala.project.converter.ScalaProjectConverterProvider"/>
=======
        <codeStyle.ReferenceAdjuster language="Scala" implementationClass="org.jetbrains.plugins.scala.codeInsight.template.ScalaReferenceAdjuster"/>
>>>>>>> bcbcc76a
        <lang.rearranger language="Scala" implementationClass="org.jetbrains.plugins.scala.lang.rearranger.ScalaRearranger"/>
        <compileServer.plugin classpath="scala-library.jar;compiler-settings.jar;jps/nailgun.jar;jps/scala-jps-plugin.jar;jps/sbt-interface.jar;jps/incremental-compiler.jar;jps/jline.jar"/>
        <projectTemplatesFactory implementation="org.jetbrains.plugins.scala.project.template.ScalaProjectTemplatesFactory"/>
        <refactoring.moveHandler implementation="org.jetbrains.plugins.scala.lang.refactoring.move.ScalaMoveClassesOrPackagesHandler" order="first"/>
        <refactoring.moveAllClassesInFileHandler implementation="org.jetbrains.plugins.scala.lang.refactoring.move.MoveScalaClassesInFileHandler" order="last"/>
        <statementUpDownMover implementation="org.jetbrains.plugins.scala.lang.refactoring.ScalaStatementMover"/>
        <editorTabTitleProvider implementation="org.jetbrains.plugins.scala.editor.PackageObjectEditorTabTitleProvider"/>
        <debugger.javaDebugAware implementation="org.jetbrains.plugins.scala.debugger.ScalaJavaDebugAware"/>
        <debugger.codeFragmentFactory implementation="org.jetbrains.plugins.scala.debugger.evaluation.ScalaCodeFragmentFactory"/>
        <debugger.positionManagerFactory implementation="org.jetbrains.plugins.scala.debugger.ScalaPositionManagerFactory"/>
        <debuggerEditorTextProvider language="Scala" implementationClass="org.jetbrains.plugins.scala.debugger.evaluation.ScalaEditorTextProvider"/>
        <debugger.nodeRenderer implementation="org.jetbrains.plugins.scala.debugger.ui.ListLikeCollectionNodeRenderer"/>
        <debugger.nodeRenderer implementation="org.jetbrains.plugins.scala.debugger.ui.ObjectRefElementRenderer"/>
        <generation.topLevelFactory language="Scala" implementationClass="org.jetbrains.plugins.scala.lang.psi.impl.ScalaFactoryProvider"/>
        <treeCopyHandler implementation="org.jetbrains.plugins.scala.lang.refactoring.util.ScalaChangeUtilSupport"/>
        <iconProvider implementation="org.jetbrains.plugins.scala.components.ScalaIconProvider"/>
        <colorSettingsPage implementation="org.jetbrains.plugins.scala.highlighter.ScalaColorsAndFontsPage"/>
        <editorSmartKeysConfigurable instance="org.jetbrains.plugins.scala.settings.ScalaEditorSmartKeysConfigurable"/>
        <codeFoldingOptionsProvider instance="org.jetbrains.plugins.scala.editor.codeFolding.ScalaCodeFoldingOptionsProvider"/>
        <langCodeStyleSettingsProvider implementation="org.jetbrains.plugins.scala.lang.formatting.settings.ScalaLanguageCodeStyleSettingsProvider"/>
        <projectConfigurable instance="org.jetbrains.plugins.scala.settings.ScalaProjectSettingsConfigurable"/>
        <applicationConfigurable instance="org.jetbrains.plugins.scala.compiler.ScalaApplicationSettingsForm"/>
        <applicationService serviceInterface="org.jetbrains.plugins.scala.settings.ScalaApplicationSettings"
                            serviceImplementation="org.jetbrains.plugins.scala.settings.ScalaApplicationSettings"/>
        <applicationService serviceInterface="org.jetbrains.plugins.scala.settings.ScalaCodeFoldingSettings"
                            serviceImplementation="org.jetbrains.plugins.scala.settings.ScalaCodeFoldingSettings"/>
        <projectService serviceInterface="org.jetbrains.plugins.scala.settings.ScalaProjectSettings"
                        serviceImplementation="org.jetbrains.plugins.scala.settings.ScalaProjectSettings"/>
        <errorHandler implementation="com.intellij.diagnostic.ITNReporter"/>
        <autoImportOptionsProvider instance="org.jetbrains.plugins.scala.editor.autoimport.ScalaAutoImportOptionsProvider"/>
        <fileTypeFactory implementation="org.jetbrains.plugins.scala.ScalaFileTypeFactory"/>
        <syntaxHighlighter key="Scala" implementationClass="org.jetbrains.plugins.scala.highlighter.ScalaSyntaxHighlighter"/>
        <lang.syntaxHighlighterFactory key="Scala" implementationClass="org.jetbrains.plugins.scala.highlighter.ScalaSyntaxHighlighterFactory"/>
        <additionalTextAttributes scheme="Default" file="colorSchemes/ScalaDefault.xml"/>
        <additionalTextAttributes scheme="Darcula" file="colorSchemes/ScalaDarcula.xml"/>
        <treeStructureProvider implementation="org.jetbrains.plugins.scala.components.ScalaDefsProjectViewProvider" order="last"/>
        <lang.braceMatcher language="Scala" implementationClass="org.jetbrains.plugins.scala.highlighter.ScalaBraceMatcher"/>
        <lang.parserDefinition language="Scala" implementationClass="org.jetbrains.plugins.scala.lang.parser.ScalaParserDefinition"/>
        <lang.commenter language="Scala" implementationClass="org.jetbrains.plugins.scala.highlighter.ScalaCommenter"/>
        <lang.foldingBuilder language="Scala" implementationClass="org.jetbrains.plugins.scala.lang.folding.ScalaFoldingBuilder"/>
        <lang.foldingBuilder language="Scala" implementationClass="org.jetbrains.plugins.scala.worksheet.WorksheetFoldingBuilder"/>
        <lang.formatter language="Scala" implementationClass="org.jetbrains.plugins.scala.lang.formatting.ScalaFormattingModelBuilder"/>
        <postFormatProcessor implementation="org.jetbrains.plugins.scala.lang.formatting.processors.ScalaBracePostFormatProcessor"/>
        <lang.refactoringSupport language="Scala" implementationClass="org.jetbrains.plugins.scala.lang.refactoring.ScalaRefactoringSupportProvider"/>
        <lang.surroundDescriptor language="Scala" implementationClass="org.jetbrains.plugins.scala.lang.surroundWith.descriptors.ScalaExpressionSurroundDescriptor"/>
        <lang.surroundDescriptor language="Scala" implementationClass="org.jetbrains.plugins.scala.lang.surroundWith.descriptors.ScalaDocCommentDataSurroundDescriptor"/>
        <lang.surroundDescriptor language="Scala" implementationClass="org.jetbrains.plugins.scala.lang.surroundWith.descriptors.ScalaIgnoreErrorHighlightingSurroundDescriptor"/>
        <lang.unwrapDescriptor language="Scala" implementationClass="org.jetbrains.plugins.scala.codeInsight.unwrap.ScalaUnwrapDescriptor"/>
        <lang.psiStructureViewFactory language="Scala" implementationClass="org.jetbrains.plugins.scala.lang.structureView.ScalaStructureViewFactory"/>
        <typedHandler implementation="org.jetbrains.plugins.scala.editor.typedHandler.ScalaTypedHandler" order="first"/>
        <backspaceHandlerDelegate implementation="org.jetbrains.plugins.scala.editor.backspaceHandler.ScalaBackspaceHandler"/>
        <joinLinesHandler implementation="org.jetbrains.plugins.scala.editor.joinlines.PackageJoinLinesHandler"/>
        <lang.smartEnterProcessor language="Scala" implementationClass="org.jetbrains.plugins.scala.editor.smartEnter.ScalaSmartEnterProcessor"/>
        <lang.smartEnterProcessor language="Scala" implementationClass="org.jetbrains.plugins.scala.editor.smartEnter.PackageSplitLinesProcessor"/>
<<<<<<< HEAD
        <framework.type implementation="org.jetbrains.plugins.scala.project.template.ScalaFrameworkType"/>
=======
        <facetType implementation="org.jetbrains.plugins.scala.config.ScalaFacetType"/>
>>>>>>> bcbcc76a
        <completion.contributor language="Scala" implementationClass="org.jetbrains.plugins.scala.lang.completion.ScalaKeywordCompletionContributor"/>
        <completion.contributor language="Scala" implementationClass="org.jetbrains.plugins.scala.lang.completion.ScalaSmartCompletionContributor"/>
        <completion.contributor language="Scala" implementationClass="org.jetbrains.plugins.scala.lang.completion.ScalaMemberNameCompletionContributor"/>
        <completion.contributor language="Scala" id="scaladocTagsCompletionContributor"
                                implementationClass="org.jetbrains.plugins.scala.lang.scaladoc.completion.ScalaDocCompletionContributor"/>
        <completion.contributor language="Scala" id="scalaCompletionContrubutor"
                                implementationClass="org.jetbrains.plugins.scala.lang.completion.ScalaCompletionContributor"/>
        <completion.contributor language="Scala" id="sameSignatureCallParametersProvider"
                                implementationClass="org.jetbrains.plugins.scala.lang.completion.SameSignatureCallParametersProvider"/>
        <completion.contributor language="Scala" id="scalaClassNameCompletionContributor"
                                implementationClass="org.jetbrains.plugins.scala.lang.completion.ScalaClassNameCompletionContributor"
                                order="after scalaCompletionContrubutor"/> <!-- This is the last completion contributor! -->
        <completion.contributor language="Scala" implementationClass="org.jetbrains.plugins.scala.lang.completion.ScalaGlobalMembersCompletionContributor"
                                order="before scalaClassNameCompletionContributor"/>
        <completion.confidence language="Scala" implementationClass="org.jetbrains.plugins.scala.lang.completion.ScalaCompletionConfidence"/>
        <statistician key="completion" order="first"
                      implementationClass="org.jetbrains.plugins.scala.lang.completion.statistician.ScalaCompletionStatistician"/>
        <lookup.actionProvider implementation="org.jetbrains.plugins.scala.lang.completion.ScalaImportStaticLookupActionProvider"/>
        <weigher key="completion" implementationClass="org.jetbrains.plugins.scala.lang.completion.weighter.ScalaContainingClassWiegher"
                 id="scalaContainingClassWeigher" order="after prefix, before scalaParameterCompletionWeigher"/>
        <weigher key="completion" implementationClass="org.jetbrains.plugins.scala.lang.completion.weighter.ScalaMethodCompletionWeigher"
                 id="scalaMethodCompletionWeigher" order="after prefix, before proximity"/>
        <weigher key="completion" implementationClass="org.jetbrains.plugins.scala.lang.completion.weighter.ScalaParameterCompletionWeigher"
                 id="scalaParameterCompletionWeigher" order="after scalaMethodCompletionWeigher, before proximity"/>
        <weigher key="completion" implementationClass="org.jetbrains.plugins.scala.lang.completion.weighter.ScalaClassesCompletionWeigher"
                 id="scalaClassesCompletionWeigher" order="after prefix, before proximity"/>
        <weigher key="proximity" implementationClass="org.jetbrains.plugins.scala.lang.completion.weighter.ScalaClassObjectWeigher"
                 id="scalaClassObjectWeigher" order="before samePsiMember"/>
        <weigher key="proximity" implementationClass="org.jetbrains.plugins.scala.lang.completion.weighter.ScalaExplicitlyImportedWeigher"
                 id="scalaExplicitlyImportedWeigher" order="before explicitlyImported"/>
        <psi.referenceContributor implementation="org.jetbrains.plugins.scala.lang.references.ScalaReferenceContributor"/>
        <codeInsight.overrideMethod language="Scala" implementationClass="org.jetbrains.plugins.scala.overrideImplement.ScalaOverrideMethodsHandler"/>
        <codeInsight.implementMethod language="Scala" implementationClass="org.jetbrains.plugins.scala.overrideImplement.ScalaImplementMethodsHandler"/>
        <codeInsight.delegateMethods language="Scala" implementationClass="org.jetbrains.plugins.scala.codeInsight.delegate.ScalaGenerateDelegateHandler"/>
        <methodImplementor implementation="org.jetbrains.plugins.scala.overrideImplement.ScalaMethodImplementor"/>
        <lookup.charFilter implementation="org.jetbrains.plugins.scala.lang.completion.ScalaCharFilter"/>
        <lang.findUsagesProvider language="Scala" implementationClass="org.jetbrains.plugins.scala.lang.findUsages.ScalaFindUsagesProvider"/>
        <usageTypeProvider implementation="org.jetbrains.plugins.scala.lang.findUsages.ScalaUsageTypeProvider"/>
        <importFilteringRule implementation="org.jetbrains.plugins.scala.lang.findUsages.ScalaImportFilteringRule"/>
        <codeStyleSettingsProvider implementation="org.jetbrains.plugins.scala.lang.formatting.settings.ScalaCodeStyleSettingsProvider"/>
        <internalFileTemplate name="Scala Class"/>
        <internalFileTemplate name="Scala Trait"/>
        <internalFileTemplate name="Scala Object"/>
        <internalFileTemplate name="Scala Script"/>
        <internalFileTemplate name="Package Object"/>
        <internalFileTemplate name="Scala Worksheet"/>
        <defaultTemplatePropertiesProvider implementation="org.jetbrains.plugins.scala.actions.ScalaDefaultTemplatePropertiesProvider"/>
        <indexPatternBuilder implementation="org.jetbrains.plugins.scala.editor.todo.ScalaIndexPatternBuilder"/>
        <readWriteAccessDetector implementation="org.jetbrains.plugins.scala.highlighter.readWriteAccess.ScalaReadWriteAccessDetector"/>
        <directClassInheritorsSearch implementation="org.jetbrains.plugins.scala.lang.psi.impl.search.ScalaDirectClassInheritorsSearcher"/>
        <codeInsight.lineMarkerProvider language="Scala" implementationClass="org.jetbrains.plugins.scala.annotator.gutter.ScalaLineMarkerProvider"/>
        <codeInsight.lineMarkerProvider language="Scala" implementationClass="org.jetbrains.plugins.scala.util.macroDebug.GoToExpandedMacroCallProviderExt"/>
        <codeInsight.gotoSuper language="Scala" implementationClass="org.jetbrains.plugins.scala.annotator.gutter.ScalaGoToSuperActionHandler"/>
        <gotoDeclarationHandler implementation="org.jetbrains.plugins.scala.annotator.gutter.ScalaGoToDeclarationHandler"/>
        <debuggerClassFilterProvider implementation="org.jetbrains.plugins.scala.debugger.filters.ScalaDebuggerClassFilterProvider"/>
        <xdebugger.settings implementation="org.jetbrains.plugins.scala.debugger.filters.ScalaDebuggerSettings"/>
        <debugger.jvmSmartStepIntoHandler implementation="org.jetbrains.plugins.scala.debugger.ScalaSmartStepIntoHandler"/>
        <lang.documentationProvider language="Scala" implementationClass="org.jetbrains.plugins.scala.editor.documentationProvider.ScalaDocumentationProvider"/>
        <renamePsiElementProcessor implementation="org.jetbrains.plugins.scala.lang.refactoring.rename.RenameScalaMethodProcessor" order="first"/>
        <renamePsiElementProcessor implementation="org.jetbrains.plugins.scala.lang.refactoring.rename.PrepareRenameScalaMethodProcessor" order="last"/>
        <renamePsiElementProcessor implementation="org.jetbrains.plugins.scala.lang.refactoring.rename.RenameScalaPackageProcessor" order="first"/>
        <renamePsiElementProcessor implementation="org.jetbrains.plugins.scala.lang.refactoring.rename.RenameScalaVariableProcessor" order="first"/>
        <renamePsiElementProcessor implementation="org.jetbrains.plugins.scala.lang.refactoring.rename.RenameLightProcessor" order="first"/>
        <renamePsiElementProcessor implementation="org.jetbrains.plugins.scala.lang.refactoring.rename.RenameScalaClassProcessor" order="first"/>
        <renamePsiElementProcessor implementation="org.jetbrains.plugins.scala.lang.refactoring.rename.RenameScalaSyntheticParamProcessor" order="first"/>
        <renamePsiElementProcessor implementation="org.jetbrains.plugins.scala.lang.refactoring.rename.RenameScalaTypeAliasProcessor" order="first"/>
        <renamePsiElementProcessor implementation="org.jetbrains.plugins.scala.lang.refactoring.rename.RenameScalaBindingPatternProcessor" order="first"/>
        <renameHandler implementation="org.jetbrains.plugins.scala.lang.refactoring.rename.XmlRenameHandler" />
        <renameHandler implementation="org.jetbrains.plugins.scala.lang.refactoring.rename.inplace.ScalaMemberInplaceRenameHandler" order="first" />
        <renameHandler implementation="org.jetbrains.plugins.scala.lang.refactoring.rename.inplace.ScalaLocalInplaceRenameHandler" order="first" />
        <nameSuggestionProvider implementation="org.jetbrains.plugins.scala.lang.refactoring.namesSuggester.ScalaNameSuggestionProvider" order="last"/>
        <definitionsSearch implementation="org.jetbrains.plugins.scala.lang.psi.impl.search.MethodImplementationsSearch"/>
        <overridingMethodsSearch implementation="org.jetbrains.plugins.scala.lang.psi.impl.search.ScalaOverridingMemberSearcher" order="first"/>
        <antCustomCompiler implementation="org.jetbrains.plugins.scala.ant.ScalaAntCustomCompilerProvider"/>
        <refactoring.moveClassHandler implementation="org.jetbrains.plugins.scala.lang.refactoring.move.MoveScalaClassHandler" order="first"/>
        <refactoring.elementListenerProvider implementation="org.jetbrains.plugins.scala.runner.ScalaRunConfigurationRefactoringListenerProvider"/>
        <!--<moveFileHandler implementation="org.jetbrains.plugins.scala.lang.refactoring.move.MoveScalaFileHandler" order="first"/>-->
        <refactoring.inlineHandler language="Scala" implementationClass="org.jetbrains.plugins.scala.lang.refactoring.inline.ScalaInlineHandler"/>
        <refactoring.introduceParameterMethodUsagesProcessor implementation="org.jetbrains.plugins.scala.lang.refactoring.introduceParameter.ScalaIntroduceParameterMethodUsagesProcessor"/>
        <refactoring.safeDeleteProcessor implementation="org.jetbrains.plugins.scala.lang.refactoring.delete.ScalaSafeDeleteProcessorDelegate" order="first"/>
        <refactoring.changeSignatureUsageProcessor implementation="org.jetbrains.plugins.scala.lang.refactoring.changeSignature.ScalaChangeSignatureUsageProcessor" order = "first" id="scalaProcessor"/>
        <copyPastePreProcessor implementation="org.jetbrains.plugins.scala.conversion.copy.StringLiteralProcessor"/>
        <copyPastePostProcessor implementation="org.jetbrains.plugins.scala.conversion.copy.JavaCopyPastePostProcessor"/>
        <copyPastePostProcessor implementation="org.jetbrains.plugins.scala.conversion.copy.ScalaCopyPastePostProcessor"/>
        <copyPastePreProcessor implementation="org.jetbrains.plugins.scala.conversion.copy.MultiLineStringCopyPasteProcessor" order="first"/>
        <typeDeclarationProvider implementation="org.jetbrains.plugins.scala.annotator.gutter.ScalaGotoTypeDeclarationProvider"/>
        <highlightVisitor implementation="org.jetbrains.plugins.scala.annotator.ScalaAnnotatorHighlightVisitor"/>
        <commentCompleteHandler implementation="org.jetbrains.plugins.scala.lang.scaladoc.ScalaIsCommentComplete"/>
        <elementDescriptionProvider implementation="org.jetbrains.plugins.scala.lang.psi.impl.toplevel.typedef.ScalaClassElementDescriptionProvider"/>

        <editorNotificationProvider implementation="org.jetbrains.plugins.scala.project.notification.SetupJdkNotificationProvider"/>
        <editorNotificationProvider implementation="org.jetbrains.plugins.scala.project.notification.SetupScalaSdkNotificationProvider"/>

        <!--Enter Handler for ScalaDoc -->
        <enterHandlerDelegate implementation="org.jetbrains.plugins.scala.lang.completion.handlers.ScalaDocParamEnterHandlerDelegate"/>
        <!--/Handler-->

        <!--Enter Handler for inserting "+" in interpolated strings-->
        <enterHandlerDelegate implementation="org.jetbrains.plugins.scala.editor.enterHandler.InterpolatedStringEnterHandler"
                              order="first"/>
        <!--/Handler-->

        <!--Enter Handler for multiline strings-->
        <enterHandlerDelegate implementation="org.jetbrains.plugins.scala.editor.enterHandler.MultilineStringEnterHandler" order="first"/>
        <!--/Handler-->

        <enterHandlerDelegate implementation="org.jetbrains.plugins.scala.editor.enterHandler.AddUnitTypeEnterHandler" order="first"/>

        <javaMainMethodProvider implementation="org.jetbrains.plugins.scala.runner.ScalaMainMethodProvider"/>
        <annotatedElementsSearch implementation="org.jetbrains.plugins.scala.lang.psi.impl.search.ScalaAnnotatedMembersSearcher"/>
        <referencesSearch implementation="org.jetbrains.plugins.scala.findUsages.parameters.NamingParamsSearcher"/>
        <referencesSearch implementation="org.jetbrains.plugins.scala.findUsages.typeDef.ObjectTraitReferenceSearcher"/>
        <referencesSearch implementation="org.jetbrains.plugins.scala.findUsages.apply.ApplyMethodSearcher"/>
        <referencesSearch implementation="org.jetbrains.plugins.scala.findUsages.apply.UnapplyMethodSearcher"/>
        <referencesSearch implementation="org.jetbrains.plugins.scala.findUsages.vals.JavaValsUsagesSearcher" order="last"/>
        <referencesSearch implementation="org.jetbrains.plugins.scala.findUsages.function.JavaFunctionUsagesSearcher"/>
        <referencesSearch implementation="org.jetbrains.plugins.scala.findUsages.setter.SetterMethodSearcher"/>
        <referencesSearch implementation="org.jetbrains.plugins.scala.findUsages.ScalaAliasedImportedElementSearcher"/>
        <referencesSearch implementation="org.jetbrains.plugins.scala.findUsages.TypeAliasUsagesSearcher"/>
        <referencesSearch implementation="org.jetbrains.plugins.scala.findUsages.ScalaPackageUsagesSearcher"/>
        <referencesSearch implementation="org.jetbrains.plugins.scala.findUsages.vals.ApplyUnapplyForBindingSearcher"/>
        <referencesSearch implementation="org.jetbrains.plugins.scala.findUsages.OperatorAndBacktickedSearcher"/>
        <methodReferencesSearch implementation="org.jetbrains.plugins.scala.findUsages.NonMemberMethodUsagesSearcher"/>
        <findUsagesHandlerFactory implementation="org.jetbrains.plugins.scala.findUsages.factory.ScalaFindUsagesHandlerFactory" order="first"/>
        <customUsageSearcher implementation="org.jetbrains.plugins.scala.findUsages.parameters.ConstructorParamsInConstructorPatternSearcher"/>
        <qualifiedNameProvider implementation="org.jetbrains.plugins.scala.actions.ScalaQualifiedNameProvider" order="first"/>
        <targetElementEvaluator language="Scala" implementationClass="org.jetbrains.plugins.scala.codeInsight.ScalaTargetElementEvaluator"/>
        <targetElementEvaluator language="JAVA" implementationClass="org.jetbrains.plugins.scala.codeInsight.ScalaTargetElementEvaluator"/>

        <codeInsight.parameterInfo language="Scala" implementationClass="org.jetbrains.plugins.scala.lang.parameterInfo.ScalaFunctionParameterInfoHandler"/>
        <codeInsight.parameterInfo language="Scala" implementationClass="org.jetbrains.plugins.scala.lang.parameterInfo.ScalaPatternParameterInfoHandler"/>
        <codeInsight.parameterInfo language="Scala" implementationClass="org.jetbrains.plugins.scala.lang.parameterInfo.ScalaTypeParameterInfoHandler"/>

        <defaultLiveTemplatesProvider implementation="org.jetbrains.plugins.scala.codeInsight.template.impl.ScalaDefaultLiveTemplatesProvider"/>
        <liveTemplateContext implementation="org.jetbrains.plugins.scala.codeInsight.template.impl.ScalaLiveTemplateContextType"/>
        <liveTemplateContext implementation="org.jetbrains.plugins.scala.codeInsight.template.impl.ScalaXmlContextType"/>
        <liveTemplateMacro implementation="org.jetbrains.plugins.scala.codeInsight.template.macros.ScalaVariableOfTypeMacro"/>
        <liveTemplateMacro implementation="org.jetbrains.plugins.scala.codeInsight.template.macros.SuggestScalaVariableNameMacro"/>

        <testSrcLocator implementation="org.jetbrains.plugins.scala.testingSupport.locationProvider.ScalaTestLocationProvider"/>
        <testCreator language="Scala" implementationClass="org.jetbrains.plugins.scala.testingSupport.ScalaTestCreator"/>
        <testGenerator language="Scala" implementationClass="org.jetbrains.plugins.scala.testingSupport.ScalaTestGenerator"/>

        <testFramework implementation="org.jetbrains.plugins.scala.testingSupport.test.specs2.Specs2TestFramework"/>
        <testFramework implementation="org.jetbrains.plugins.scala.testingSupport.test.scalatest.ScalaTestTestFramework"/>
	      <testFramework implementation="org.jetbrains.plugins.scala.testingSupport.test.utest.UTestTestFramework"/>

        <java.elementFinder implementation="org.jetbrains.plugins.scala.lang.psi.impl.toplevel.synthetic.SyntheticClasses"/>
        <java.elementFinder implementation="org.jetbrains.plugins.scala.finder.ScalaClassFinder"/>
        <java.elementFinder implementation="org.jetbrains.plugins.scala.finder.ScalaPackageFinder"/>
        <java.shortNamesCache implementation="org.jetbrains.plugins.scala.caches.ScalaShortNamesCache"/>
        <typeHierarchyProvider language="Scala" implementationClass="org.jetbrains.plugins.scala.hierarchy.ScalaTypeHierarchyProvider"/>
        <methodHierarchyProvider language="Scala" implementationClass="org.jetbrains.plugins.scala.hierarchy.ScalaMethodHierarchyProvider"/>
        <callHierarchyProvider language="Scala" implementationClass="org.jetbrains.plugins.scala.hierarchy.ScalaCallHierarchyProvider"/>
        <highlightUsagesHandlerFactory implementation="org.jetbrains.plugins.scala.highlighter.usages.ScalaHighlightUsagesHandlerFactory"/>
        <constantExpressionEvaluator language="Scala" implementationClass="org.jetbrains.plugins.scala.lang.psi.util.ScalaConstantExpressionEvaluator"/>
        <annotationSupport language="Scala" implementationClass="org.jetbrains.plugins.scala.lang.psi.ScalaAnnotationSupport"/>
        <!--<classNameInsertHandler implementationClass="org.jetbrains.plugins.scala.lang.completion.ScalaClassNameInsertHandler" language="Scala"/>-->

        <gotoClassContributor implementation="org.jetbrains.plugins.scala.gotoclass.ScalaGoToClassContributor"/>
        <gotoSymbolContributor implementation="org.jetbrains.plugins.scala.gotoclass.ScalaGoToSymbolContributor"/>
        <lang.importOptimizer language="Scala" implementationClass="org.jetbrains.plugins.scala.editor.importOptimizer.ScalaImportOptimizer"/>
        <lang.namesValidator language="Scala" implementationClass="org.jetbrains.plugins.scala.lang.refactoring.util.ScalaNamesValidator"/>
        <editorNotificationProvider implementation="org.jetbrains.plugins.scala.project.notification.source.ScalaAttachSourcesNotificationProvider"/>
        <editorFileSwapper implementation="org.jetbrains.plugins.scala.project.notification.source.ScalaEditorFileSwapper"/>
        <projectStructureDetector implementation="org.jetbrains.plugins.scala.project.notification.source.ScalaSourceRootFinder"/>

        <configurationType implementation="org.jetbrains.plugins.scala.script.ScalaScriptConfigurationType"/>
        <configurationType implementation="org.jetbrains.plugins.scala.console.ScalaConsoleConfigurationType"/>
        <actionPromoter implementation="org.jetbrains.plugins.scala.console.ExecuteInConsoleActionPromoter"/>

        <configurationType implementation="org.jetbrains.plugins.scala.testingSupport.test.specs2.Specs2ConfigurationType"/>
        <configurationType implementation="org.jetbrains.plugins.scala.testingSupport.test.scalatest.ScalaTestConfigurationType"/>
	      <configurationType implementation="org.jetbrains.plugins.scala.testingSupport.test.utest.UTestConfigurationType"/>

        <runConfigurationProducer implementation="org.jetbrains.plugins.scala.testingSupport.test.specs2.Specs2ConfigurationProducer"/>
        <runConfigurationProducer implementation="org.jetbrains.plugins.scala.testingSupport.test.scalatest.ScalaTestConfigurationProducer"/>
        <runConfigurationProducer implementation="org.jetbrains.plugins.scala.testingSupport.test.utest.UTestConfigurationProducer"/>

        <configurationProducer implementation="org.jetbrains.plugins.scala.runner.ScalaApplicationConfigurationProducer"/>
        <configurationProducer implementation="org.jetbrains.plugins.scala.lift.runner.LiftRunConfigurationProducer"/>

        <stubElementTypeHolder class="org.jetbrains.plugins.scala.lang.parser.ScalaElementTypes"/>
        <!--Stub indices -->
        <stubIndex implementation="org.jetbrains.plugins.scala.lang.psi.stubs.index.ScAllClassNamesIndex"/>
        <stubIndex implementation="org.jetbrains.plugins.scala.lang.psi.stubs.index.ScShortClassNameIndex"/>
        <stubIndex implementation="org.jetbrains.plugins.scala.lang.psi.stubs.index.ScNotVisibleInJavaShortClassNameIndex"/>
        <stubIndex implementation="org.jetbrains.plugins.scala.lang.psi.stubs.index.ScFullClassNameIndex"/>
        <stubIndex implementation="org.jetbrains.plugins.scala.lang.psi.stubs.index.ScClassNameInPackageIndex"/>
        <stubIndex implementation="org.jetbrains.plugins.scala.lang.psi.stubs.index.ScJavaClassNameInPackageIndex"/>
        <stubIndex implementation="org.jetbrains.plugins.scala.lang.psi.stubs.index.ScImplicitObjectKey"/>
        <stubIndex implementation="org.jetbrains.plugins.scala.lang.psi.stubs.index.ScImplicitsKey"/>
        <stubIndex implementation="org.jetbrains.plugins.scala.lang.psi.stubs.index.ScPackageObjectIndex"/>
        <stubIndex implementation="org.jetbrains.plugins.scala.lang.psi.stubs.index.ScShortNamePackageObjectIndex"/>
        <stubIndex implementation="org.jetbrains.plugins.scala.lang.psi.stubs.index.ScFullPackagingNameIndex"/>
        <stubIndex implementation="org.jetbrains.plugins.scala.lang.psi.stubs.index.ScFunctionNameIndex"/>
        <stubIndex implementation="org.jetbrains.plugins.scala.lang.psi.stubs.index.ScValueNameIndex"/>
        <stubIndex implementation="org.jetbrains.plugins.scala.lang.psi.stubs.index.ScVariableNameIndex"/>
        <stubIndex implementation="org.jetbrains.plugins.scala.lang.psi.stubs.index.ScClassParameterNameIndex"/>
        <stubIndex implementation="org.jetbrains.plugins.scala.lang.psi.stubs.index.ScTypeAliasNameIndex"/>
        <stubIndex implementation="org.jetbrains.plugins.scala.lang.psi.stubs.index.ScStableTypeAliasNameIndex"/>
        <stubIndex implementation="org.jetbrains.plugins.scala.lang.psi.stubs.index.ScDirectInheritorsIndex"/>
        <stubIndex implementation="org.jetbrains.plugins.scala.lang.psi.stubs.index.ScSelfTypeInheritorsIndex"/>
        <stubIndex implementation="org.jetbrains.plugins.scala.lang.psi.stubs.index.ScAnnotatedMemberIndex"/>

        <projectService serviceInterface="org.jetbrains.plugins.scala.annotator.importsTracker.ImportTracker"
                        serviceImplementation="org.jetbrains.plugins.scala.annotator.importsTracker.ImportTracker"/>

        <projectService serviceInterface="org.jetbrains.plugins.scala.compiler.ScalacSettings"
                        serviceImplementation="org.jetbrains.plugins.scala.compiler.ScalacSettings"/>

        <applicationService serviceInterface="org.jetbrains.plugins.scala.compiler.ScalaApplicationSettings"
                        serviceImplementation="org.jetbrains.plugins.scala.compiler.ScalaApplicationSettings"/>

        <projectService serviceInterface="org.jetbrains.plugins.scala.lang.scaladoc.generate.ScaladocSettings"
                        serviceImplementation="org.jetbrains.plugins.scala.lang.scaladoc.generate.ScaladocSettings"/>

        <projectService serviceImplementation="org.jetbrains.plugins.scala.project.ScalaCompilerSettings"/>
        <projectConfigurable id="Scala Compiler" displayName="Scala Compiler" parentId="project.propCompiler"
                             instance="org.jetbrains.plugins.scala.project.ScalaCompilerConfigurable" />

        <quoteHandler fileType="Scala" className="org.jetbrains.plugins.scala.lang.editor.ScalaQuoteHandler"/>

        <extendWordSelectionHandler implementation="org.jetbrains.plugins.scala.editor.selectioner.ScalaWordSelectioner"/>
        <extendWordSelectionHandler implementation="org.jetbrains.plugins.scala.editor.selectioner.ScalaLiteralSelectioner"/>
        <extendWordSelectionHandler implementation="org.jetbrains.plugins.scala.editor.selectioner.ScalaSemicolonSelectioner"/>
        <extendWordSelectionHandler implementation="org.jetbrains.plugins.scala.editor.selectioner.ScalaStatementGroupSelectioner"/>
        <extendWordSelectionHandler implementation="org.jetbrains.plugins.scala.editor.selectioner.ScalaCodeBlockSelectioner"/>

        <psi.classFileDecompiler implementation="org.jetbrains.plugins.scala.decompiler.ScClassFileDecompiler"/>

        <spellchecker.bundledDictionaryProvider implementation="org.jetbrains.plugins.scala.spellchecker.ScalaBundledDictionaryProvider"/>
        <spellchecker.support language="Scala" implementationClass="org.jetbrains.plugins.scala.spellchecker.ScalaSpellcheckingStrategy"/>

        <intentionAction>
            <category>Scala/String</category>
            <className>org.jetbrains.plugins.scala.codeInsight.intention.literal.InsertGapIntoStringIntention</className>
        </intentionAction>

        <intentionAction>
            <category>Scala/String</category>
            <className>org.jetbrains.plugins.scala.codeInsight.intention.literal.AddStripMarginToMLStringIntention</className>
        </intentionAction>

        <intentionAction>
            <category>Scala/String</category>
            <className>org.jetbrains.plugins.scala.codeInsight.intention.literal.AddReplaceSlashRToMLStringIntention</className>
        </intentionAction>

        <intentionAction>
            <category>Scala/Type</category>
            <className>org.jetbrains.plugins.scala.codeInsight.intention.types.ConvertJavaToScalaCollectionIntention</className>
        </intentionAction>

        <intentionAction>
            <category>Scala/Type</category>
            <className>org.jetbrains.plugins.scala.codeInsight.intention.types.ConvertScalaToJavaCollectionIntention</className>
        </intentionAction>

        <intentionAction>
            <category>Scala/Type</category>
            <className>org.jetbrains.plugins.scala.codeInsight.intention.types.ToggleTypeAnnotation</className>
        </intentionAction>

        <intentionAction>
            <category>Scala/Type</category>
            <className>org.jetbrains.plugins.scala.codeInsight.intention.types.ConvertToInfixIntention</className>
        </intentionAction>

        <intentionAction>
            <category>Scala/Type</category>
            <className>org.jetbrains.plugins.scala.codeInsight.intention.types.ConvertFromInfixIntention</className>
        </intentionAction>

        <intentionAction>
          <category>Scala/Type</category>
          <className>org.jetbrains.plugins.scala.codeInsight.intention.types.AdjustTypesIntention</className>
        </intentionAction>

        <intentionAction>
            <category>Scala/Recursion</category>
            <className>org.jetbrains.plugins.scala.codeInsight.intention.recursion.AddTailRecursionAnnotationIntention</className>
        </intentionAction>

        <intentionAction>
            <category>Scala/Pattern Matching</category>
            <className>org.jetbrains.plugins.scala.codeInsight.intention.matcher.CreateCaseClausesIntention</className>
        </intentionAction>

        <intentionAction>
            <category>Scala/Pattern Matching</category>
            <className>org.jetbrains.plugins.scala.codeInsight.intention.matcher.ConvertToTypedPatternIntention</className>
        </intentionAction>

        <intentionAction>
            <category>Scala/Pattern Matching</category>
            <className>org.jetbrains.plugins.scala.codeInsight.intention.matcher.ExpandPatternIntention</className>
        </intentionAction>


        <intentionAction>
            <category>Scala/String</category>
            <className>org.jetbrains.plugins.scala.codeInsight.intention.literal.StringToMultilineStringIntention</className>
        </intentionAction>-->

        <intentionAction>
            <category>Scala/Argument Conversion</category>
            <className>org.jetbrains.plugins.scala.codeInsight.intention.argument.ArgumentToBlockExpressionIntention</className>
        </intentionAction>

        <intentionAction>
            <category>Scala/Argument Conversion</category>
            <className>org.jetbrains.plugins.scala.codeInsight.intention.argument.AddNameToArgumentIntention</className>
        </intentionAction>

        <intentionAction>
            <category>Scala/Argument Conversion</category>
            <className>org.jetbrains.plugins.scala.codeInsight.intention.argument.BlockExpressionToArgumentIntention</className>
        </intentionAction>

        <intentionAction>
            <category>Scala/Argument Conversion</category>
            <className>org.jetbrains.plugins.scala.codeInsight.intention.argument.PermuteArgumentsIntention</className>
        </intentionAction>

        <intentionAction>
            <category>Scala</category>
            <className>org.jetbrains.plugins.scala.codeInsight.intention.types.ConvertImplicitBoundsToImplicitParameter</className>
        </intentionAction>

        <intentionAction>
            <category>Scala</category>
            <className>org.jetbrains.plugins.scala.util.macroDebug.OpenSynFileIntention</className>
        </intentionAction>

        <intentionAction>
            <category>Scala</category>
            <className>org.jetbrains.plugins.scala.codeInsight.intention.AddBracesIntention</className>
        </intentionAction>

        <intentionAction>
            <category>Scala</category>
            <className>org.jetbrains.plugins.scala.codeInsight.intention.RemoveBracesIntention</className>
        </intentionAction>

        <intentionAction>
            <category>Scala/For Comprehension</category>
            <className>org.jetbrains.plugins.scala.codeInsight.intention.comprehension.ConvertToCurlyBracesIntention</className>
        </intentionAction>

        <intentionAction>
            <category>Scala/For Comprehension</category>
            <className>org.jetbrains.plugins.scala.codeInsight.intention.comprehension.ConvertToParenthesesIntention</className>
        </intentionAction>

        <intentionAction>
            <category>Scala/For Comprehension</category>
            <className>org.jetbrains.plugins.scala.codeInsight.intention.comprehension.DesugarForIntention</className>
        </intentionAction>

        <intentionAction>
            <category>Scala/Import</category>
            <className>org.jetbrains.plugins.scala.codeInsight.intention.imports.ImportAdditionalIdentifiersIntention</className>
        </intentionAction>

        <intentionAction>
          <category>Scala/Import</category>
          <className>org.jetbrains.plugins.scala.codeInsight.intention.imports.ImportStableMemberIntention</className>
        </intentionAction>

        <intentionAction>
          <category>Scala/Import</category>
          <className>org.jetbrains.plugins.scala.codeInsight.intention.imports.ImportAllMembersIntention</className>
        </intentionAction>

        <intentionAction>
            <category>Scala/Expressions</category>
            <className>org.jetbrains.plugins.scala.codeInsight.intention.expression.ConvertFromInfixExpressionIntention</className>
        </intentionAction>

        <intentionAction>
            <category>Scala/Expressions</category>
            <className>org.jetbrains.plugins.scala.codeInsight.intention.expression.ConvertToInfixExpressionIntention</className>
        </intentionAction>

        <intentionAction>
            <category>Scala/Expressions</category>
            <className>org.jetbrains.plugins.scala.codeInsight.intention.expression.RemoveApplyIntention</className>
        </intentionAction>

        <intentionAction>
            <category>Scala/Expressions</category>
            <className>org.jetbrains.plugins.scala.codeInsight.intention.expression.IntroduceExplicitParameterIntention</className>
        </intentionAction>

        <intentionAction>
            <category>Scala/Expressions</category>
            <className>org.jetbrains.plugins.scala.codeInsight.intention.expression.IntroduceImplicitParameterIntention</className>
        </intentionAction>

        <intentionAction>
          <category>Scala/Expressions</category>
          <className>org.jetbrains.plugins.scala.codeInsight.intention.expression.RemoveUnnecessaryParenthesesIntention</className>
        </intentionAction>

        <intentionAction>
          <category>Scala/Expressions</category>
          <className>org.jetbrains.plugins.scala.codeInsight.intention.expression.ReplaceTypeCheckWithMatchIntention</className>
        </intentionAction>

        <intentionAction>
            <category>Scala/Boolean</category>
            <className>org.jetbrains.plugins.scala.codeInsight.intention.booleans.FlipComparisonInInfixExprIntention</className>
        </intentionAction>

        <intentionAction>
            <category>Scala/Boolean</category>
            <className>org.jetbrains.plugins.scala.codeInsight.intention.booleans.FlipComparisonInMethodCallExprIntention</className>
        </intentionAction>

        <intentionAction>
            <category>Scala/Boolean</category>
            <className>org.jetbrains.plugins.scala.codeInsight.intention.booleans.ReplaceEqualsOrEqualityInInfixExprIntention</className>
        </intentionAction>

        <intentionAction>
            <category>Scala/Boolean</category>
            <className>org.jetbrains.plugins.scala.codeInsight.intention.booleans.ReplaceEqualsOrEqualityInMethodCallExprIntention</className>
        </intentionAction>

        <intentionAction>
            <category>Scala/Boolean</category>
            <className>org.jetbrains.plugins.scala.codeInsight.intention.booleans.DeMorganLawIntention</className>
        </intentionAction>

        <intentionAction>
            <category>Scala/Boolean</category>
            <className>org.jetbrains.plugins.scala.codeInsight.intention.booleans.NegateComparisonIntention</className>
        </intentionAction>

        <intentionAction>
          <category>Scala/Boolean</category>
          <className>org.jetbrains.plugins.scala.codeInsight.intention.booleans.SimplifyBooleanExprWithLiteralIntention</className>
        </intentionAction>

        <intentionAction>
            <category>Scala/Control flow</category>
            <className>org.jetbrains.plugins.scala.codeInsight.intention.controlflow.MergeIfToAndIntention</className>
        </intentionAction>

        <intentionAction>
            <category>Scala/Control flow</category>
            <className>org.jetbrains.plugins.scala.codeInsight.intention.controlflow.MergeElseIfIntention</className>
        </intentionAction>

        <intentionAction>
            <category>Scala/Control flow</category>
            <className>org.jetbrains.plugins.scala.codeInsight.intention.controlflow.SplitElseIfIntention</className>
        </intentionAction>

        <intentionAction>
            <category>Scala/Control flow</category>
            <className>org.jetbrains.plugins.scala.codeInsight.intention.controlflow.SplitIfIntention</className>
        </intentionAction>

        <intentionAction>
            <category>Scala/Control flow</category>
            <className>org.jetbrains.plugins.scala.codeInsight.intention.controlflow.InvertIfConditionIntention</className>
        </intentionAction>

        <intentionAction>
            <category>Scala/Control flow</category>
            <className>org.jetbrains.plugins.scala.codeInsight.intention.controlflow.RemoveRedundantElseIntention</className>
        </intentionAction>

        <intentionAction>
            <category>Scala/Control flow</category>
            <className>org.jetbrains.plugins.scala.codeInsight.intention.controlflow.MergeIfToOrIntention</className>
        </intentionAction>

        <intentionAction>
            <category>Scala/Control flow</category>
            <className>org.jetbrains.plugins.scala.codeInsight.intention.controlflow.ReplaceWhileWithDoWhileIntention</className>
        </intentionAction>

        <intentionAction>
            <category>Scala/Control flow</category>
            <className>org.jetbrains.plugins.scala.codeInsight.intention.controlflow.ReplaceDoWhileWithWhileIntention</className>
        </intentionAction>

        <intentionAction>
            <category>Scala/Boolean</category>
            <className>org.jetbrains.plugins.scala.codeInsight.intention.booleans.ExpandBooleanIntention</className>
        </intentionAction>

        <intentionAction>
            <category>Scala/Expressions</category>
            <className>org.jetbrains.plugins.scala.codeInsight.intention.expression.InlineImplicitConversionIntention</className>
        </intentionAction>

        <intentionAction>
            <category>Scala/Format</category>
            <className>org.jetbrains.plugins.scala.codeInsight.intention.format.ConvertFormattedStringToStringConcatenation</className>
        </intentionAction>

        <intentionAction>
            <category>Scala/Format</category>
            <className>org.jetbrains.plugins.scala.codeInsight.intention.format.ConvertFormattedStringToInterpolatedString</className>
        </intentionAction>

        <intentionAction>
            <category>Scala/Format</category>
            <className>org.jetbrains.plugins.scala.codeInsight.intention.format.ConvertInterpolatedStringToStringConcatenation</className>
        </intentionAction>

        <intentionAction>
            <category>Scala/Format</category>
            <className>org.jetbrains.plugins.scala.codeInsight.intention.format.ConvertInterpolatedStringToFormattedString</className>
        </intentionAction>

        <intentionAction>
            <category>Scala/Format</category>
            <className>org.jetbrains.plugins.scala.codeInsight.intention.format.ConvertStringConcatenationToFormattedString</className>
        </intentionAction>

        <intentionAction>
            <category>Scala/Format</category>
            <className>org.jetbrains.plugins.scala.codeInsight.intention.format.ConvertStringConcatenationToInterpolatedString</className>
        </intentionAction>

        <lang.elementManipulator forClass="org.jetbrains.plugins.scala.lang.psi.api.base.ScLiteral"
                                 implementationClass="org.jetbrains.plugins.scala.injection.ScalaStringLiteralManipulator"/>

        <inspectionToolProvider implementation="org.jetbrains.plugins.scala.codeInspection.internal.ScalaInternalInspectionsProvider"/>

        <!-- inspections -->
        <localInspection implementationClass="org.jetbrains.plugins.scala.codeInspection.infiniteCycle.LoopVariableNotUpdatedInspection"
                         displayName="Loop variable not updated inside loop" groupName="Scala: General" shortName="LoopVariableNotUpdated" id="LoopVariableNotUpdatedInspection" level="WARNING"
                         enabledByDefault="true" language="Scala"/>
        <localInspection implementationClass="org.jetbrains.plugins.scala.codeInspection.fileNameInspection.ScalaFileNameInspection"
                         displayName="File Name Inspection" groupName="Scala: General" shortName="ScalaFileName" id="ScalaFileName" level="WARNING"
                         enabledByDefault="true" language="Scala"/>
        <localInspection implementationClass="org.jetbrains.plugins.scala.codeInspection.packageNameInspection.ScalaPackageNameInspection"
                         displayName="Package Name Inspection" groupName="Scala: General" id="ScalaPackageName"
                         shortName="ScalaPackageName" level="WARNING" enabledByDefault="true" language="Scala"/>
        <localInspection implementationClass="org.jetbrains.plugins.scala.codeInspection.deprecation.ScalaDeprecationInspection"
                         displayName="Scala Deprecation" groupName="Scala: General" shortName="ScalaDeprecation"
                         id="ScalaDeprecation" level="WARNING" enabledByDefault="true" language="Scala"/>
        <localInspection implementationClass="org.jetbrains.plugins.scala.codeInspection.caseClassParamInspection.CaseClassParamInspection"
                         displayName="Case Class Parameter" groupName="Scala: General" shortName="CaseClassParam"
                         id="CaseClassParam" level="WARNING" enabledByDefault="true" language="Scala"/>
        <localInspection implementationClass="org.jetbrains.plugins.scala.codeInspection.inference.SuspiciousInferredTypeInspection"
                         displayName="Suspicious Inferred Type" groupName="Scala: General" shortName="SuspiciousInferredType"
                         id="SuspiciousInferredType" level="WARNING" enabledByDefault="false" language="Scala"/>
        <localInspection implementationClass="org.jetbrains.plugins.scala.codeInspection.varCouldBeValInspection.VarCouldBeValInspection"
                         displayName="'var' could be a 'val'" groupName="Scala: General" shortName="VarCouldBeVal"
                         level="WEAK WARNING" enabledByDefault="true" language="Scala"/>
        <localInspection implementationClass="org.jetbrains.plugins.scala.codeInspection.unusedInspections.ScalaUnusedSymbolInspection"
                         displayName="Unused Symbol" groupName="Scala: General" shortName="ScalaUnusedSymbol"
                         level="WEAK WARNING" enabledByDefault="true" language="Scala"/>
        <localInspection implementationClass="org.jetbrains.plugins.scala.codeInspection.sugar.FunctionTupleSyntacticSugarInspection"
                         displayName="Syntactic Sugar" groupName="Scala: General" shortName="FunctionTupleSyntacticSugar"
                         id="FunctionTupleSyntacticSugar" level="WARNING" enabledByDefault="true" language="Scala"/>
        <localInspection implementationClass="org.jetbrains.plugins.scala.codeInspection.defaultFileTemplateInspection.ScalaDefaultFileTemplateUsageInspection"
                         displayName="Default file template inspection" groupName="Scala: General" shortName="ScalaDefaultFileTemplateUsage"
                         id="ScalaDefaultFileTemplateUsage" level="WARNING" enabledByDefault="true" language="Scala"/>
        <localInspection implementationClass="org.jetbrains.plugins.scala.codeInspection.typeLambdaSimplify.AppliedTypeLambdaCanBeSimplifiedInspection"
                         displayName="Applied Type Lambda can be simplified" groupName="Scala: General"
                         shortName="AppliedTypeLambdaCanBeSimplified" id="AppliedTypeLambdaCanBeSimplified"
                         level="WARNING" enabledByDefault="true" language="Scala"/>
        <localInspection implementationClass="org.jetbrains.plugins.scala.codeInspection.methodSignature.AccessorLikeMethodIsEmptyParenInspection"
                         displayName="Method with accessor-like name is empty-paren" groupName="Scala: Method signature"
                         shortName="AccessorLikeMethodIsEmptyParen" level="WARNING"
                         enabledByDefault="true" language="Scala"/>
        <localInspection implementationClass="org.jetbrains.plugins.scala.codeInspection.methodSignature.AccessorLikeMethodIsUnitInspection"
                         displayName="Method with accessor-like name has Unit result type" groupName="Scala: Method signature"
                         shortName="AccessorLikeMethodIsUnit" id="AccessorLikeMethodIsUnit"
                         level="WARNING" enabledByDefault="true" language="Scala"/>
        <localInspection implementationClass="org.jetbrains.plugins.scala.codeInspection.methodSignature.EmptyParenMethodOverridenAsParameterlessInspection"
                         displayName="Empty-paren Scala method overriden as parameterless" groupName="Scala: Method signature"
                         shortName="EmptyParenMethodOverridenAsParameterless" level="WARNING"
                         enabledByDefault="true" language="Scala"/>
        <localInspection implementationClass="org.jetbrains.plugins.scala.codeInspection.methodSignature.JavaAccessorMethodOverridenAsEmptyParenInspection"
                         displayName="Java accessor method overriden as empty-paren" groupName="Scala: Method signature"
                         shortName="JavaAccessorMethodOverridenAsEmptyParen" level="WARNING"
                         enabledByDefault="true" language="Scala"/>
        <localInspection implementationClass="org.jetbrains.plugins.scala.codeInspection.methodSignature.JavaMutatorMethodOverridenAsParameterlessInspection"
                         displayName="Java mutator method overriden as parameterless" groupName="Scala: Method signature"
                         shortName="JavaMutatorMethodOverridenAsParameterless" level="WARNING"
                         enabledByDefault="true" language="Scala"/>
        <localInspection implementationClass="org.jetbrains.plugins.scala.codeInspection.methodSignature.MutatorLikeMethodIsParameterlessInspection"
                         displayName="Mutator like method is paramaterless" groupName="Scala: Method signature"
                         shortName="MutatorLikeMethodIsParameterless" level="WARNING"
                         enabledByDefault="true" language="Scala"/>
        <localInspection implementationClass="org.jetbrains.plugins.scala.codeInspection.methodSignature.ParameterlessMemberOverridenAsEmptyParenInspection"
                         displayName="Parameterless Scala member overriden as empty-paren" groupName="Scala: Method signature"
                         shortName="ParameterlessMemberOverridenAsEmptyParen" level="WARNING"
                         enabledByDefault="true" language="Scala"/>
        <localInspection implementationClass="org.jetbrains.plugins.scala.codeInspection.methodSignature.EmptyParenMethodAccessedAsParameterlessInspection"
                         displayName="Empty-paren method accessed as parameterless" groupName="Scala: Method signature"
                         shortName="EmptyParenMethodAccessedAsParameterless" level="WARNING"
                         enabledByDefault="true" language="Scala"/>
        <localInspection implementationClass="org.jetbrains.plugins.scala.codeInspection.methodSignature.UnitMethodDeclaredWithTypeAnnotationInspection"
                         displayName="Redundant Unit result type annotation" groupName="Scala: Method signature"
                         shortName="UnitMethodDeclaredWithTypeAnnotation" level="WARNING"
                         enabledByDefault="false" language="Scala"/>
        <localInspection implementationClass="org.jetbrains.plugins.scala.codeInspection.methodSignature.UnitMethodDefinedLikeFunctionInspection"
                         displayName="Method with Unit result type defined like function" groupName="Scala: Method signature"
                         shortName="UnitMethodDefinedLikeFunction" level="WARNING"
                         enabledByDefault="false" language="Scala"/>
        <localInspection implementationClass="org.jetbrains.plugins.scala.codeInspection.methodSignature.UnitMethodDefinedWithEqualsSignInspection"
                         displayName="Method with Unit result type defined with equals sign" groupName="Scala: Method signature"
                         shortName="UnitMethodDefinedWithEqualsSign" level="WARNING"
                         enabledByDefault="false" language="Scala"/>
        <localInspection implementationClass="org.jetbrains.plugins.scala.codeInspection.methodSignature.UnitMethodIsParameterlessInspection"
                         displayName="Method with Unit result type is parameterless" groupName="Scala: Method signature"
                         shortName="UnitMethodIsParameterless" level="WARNING"
                         enabledByDefault="true" language="Scala"/>
        <localInspection implementationClass="org.jetbrains.plugins.scala.codeInspection.methodSignature.JavaAccessorMethodCalledAsEmptyParenInspection"
                         displayName="Java accessor method called as empty-paren" groupName="Scala: Method signature"
                         shortName="JavaAccessorMethodCalledAsEmptyParen" level="WARNING"
                         enabledByDefault="true" language="Scala"/>
        <localInspection implementationClass="org.jetbrains.plugins.scala.codeInspection.methodSignature.JavaMutatorMethodAccessedAsParameterlessInspection"
                         displayName="Java mutator method accessed as parameterless" groupName="Scala: Method signature"
                         shortName="JavaMutatorMethodAccessedAsParameterless" level="WARNING"
                         enabledByDefault="true" language="Scala"/>
        <localInspection implementationClass="org.jetbrains.plugins.scala.codeInspection.methodSignature.ApparentRefinementOfResultTypeInspection"
                         displayName="Apparent refinement of result type; are you missing an '=' sign?" groupName="Scala: Method signature"
                         shortName="ApparentRefinementOfResultType" level="WARNING"
                         enabledByDefault="true" language="Scala"/>
        <localInspection implementationClass="org.jetbrains.plugins.scala.codeInspection.methodSignature.UnitMethodDefinedLikeProcedureInspection"
                         displayName="Method with Unit result type is defined like procedure" groupName="Scala: Method signature"
                         shortName="UnitMethodDefinedLikeProcedure" level="WARNING"
                         enabledByDefault="false" language="Scala"/>
        <localInspection implementationClass="org.jetbrains.plugins.scala.codeInspection.methodSignature.DeclarationHasNoExplicitTypeInspection"
                         displayName="Method declaration has no explicit return type" groupName="Scala: Method signature"
                         shortName="DeclarationHasNoExplicitType" level="WARNING"
                         enabledByDefault="false" language="Scala"/>
        <localInspection implementationClass="org.jetbrains.plugins.scala.codeInspection.postfix.PostfixMethodCallInspection"
                         displayName="Use of postfix method call" groupName="Scala: General"
                         shortName="PostfixMethodCall" level="WARNING"
                         enabledByDefault="false" language="Scala"/>
        <localInspection implementationClass="org.jetbrains.plugins.scala.codeInspection.feature.LanguageFeatureInspection"
                         displayName="Advanced language features" groupName="Scala: General"
                         shortName="LanguageFeature" level="WARNING"
                         enabledByDefault="true" language="Scala"/>
        <localInspection implementationClass="org.jetbrains.plugins.scala.codeInspection.prefixMutableCollections.ReferenceMustBePrefixedInspection"
                         displayName="Reference must be prefixed" groupName="Scala: General"
                         shortName="ReferenceMustBePrefixed" level="WARNING"
                         enabledByDefault="true" language="Scala"/>
        <localInspection implementationClass="org.jetbrains.plugins.scala.codeInspection.literal.FloatLiteralEndingWithDecimalPointInspection"
                         displayName="Floating point literal ending with '.'" groupName="Scala: General"
                         shortName="FloatLiteralEndingWithDecimalPoint" level="WARNING"
                         enabledByDefault="true" language="Scala"/>
        <localInspection implementationClass="org.jetbrains.plugins.scala.codeInspection.packageNameInspection.ChainedPackageInspection"
                         displayName="Chained Package Clause Inspection" groupName="Scala: General"
                         shortName="ChainedPackage" level="WARNING"
                         enabledByDefault="true" language="Scala"/>
        <localInspection implementationClass="org.jetbrains.plugins.scala.codeInspection.redundantReturnInspection.RemoveRedundantReturnInspection"
                         displayName="Redundant Return" groupName="Scala: General"
                         shortName="RemoveRedundantReturn" level="WARNING"
                         enabledByDefault="true" language="Scala"/>
        <localInspection implementationClass="org.jetbrains.plugins.scala.codeInspection.relativeImports.RelativeImportInspection"
                         displayName="Relative Import" groupName="Scala: General"
                         shortName="RelativeImport" level="WARNING"
                         enabledByDefault="false" language="Scala"/>
        <localInspection implementationClass="org.jetbrains.plugins.scala.codeInspection.shadow.VariablePatternShadowInspection"
                         displayName="Suspicious shadowing by a Variable Pattern" groupName="Scala: General"
                         shortName="VariablePatternShadow" level="WARNING"
                         enabledByDefault="true" language="Scala"/>
        <localInspection implementationClass="org.jetbrains.plugins.scala.codeInspection.shadow.TypeParameterShadowInspection"
                         displayName="Suspicious shadowing by a Type Parameter" groupName="Scala: General"
                         shortName="TypeParameterShadow" level="WARNING"
                         enabledByDefault="true" language="Scala"/>
        <localInspection implementationClass="org.jetbrains.plugins.scala.codeInspection.valInTraitInspection.AbstractValueInTraitInspection"
                         displayName="Abstract Value in Trait" groupName="Scala: General"
                         shortName="AbstractValueInTrait" level="WARNING"
                         enabledByDefault="false" language="Scala"/>
        <localInspection implementationClass="org.jetbrains.plugins.scala.codeInspection.semicolon.ScalaUnnecessarySemicolonInspection"
                         displayName="Scala unnecessary semicolon inspection" groupName="Scala: General"
                         shortName="ScalaUnnecessarySemicolon" level="WARNING"
                         enabledByDefault="true" language="Scala"/>
        <localInspection implementationClass="org.jetbrains.plugins.scala.codeInspection.xml.ScalaXmlUnmatchedTagInspection"
                         displayName="Unmatched Tag" groupName="Scala: General" shortName="ScalaXmlUnmatchedTag" level="ERROR"
                         enabledByDefault="true" language="Scala"/>
        <localInspection implementationClass="org.jetbrains.plugins.scala.codeInspection.imports.SingleImportInspection"
                         displayName="Unnecessary braces in import inspection"
                         groupName="Scala: General" shortName="SingleImport"
                         level="WARNING" enabledByDefault="true" language="Scala"/>
        <localInspection implementationClass="org.jetbrains.plugins.scala.codeInspection.parameters.NameBooleanParametersInspection"
                         displayName="Name boolean parameters"
                         groupName="Scala: General" shortName="NameBooleanParameters"
                         level="WARNING" enabledByDefault="true" language="Scala"/>
        <localInspection implementationClass="org.jetbrains.plugins.scala.codeInspection.cast.ScalaRedundantCastInspection"
                         displayName="Redundant cast inspection" groupName="Scala: General"
                         shortName="ScalaRedundantCast" level="WARNING"
                         enabledByDefault="true" language="Scala"/>
        <localInspection implementationClass="org.jetbrains.plugins.scala.codeInspection.cast.ScalaRedundantConversionInspection"
                         displayName="Redundant conversion inspection" groupName="Scala: General"
                         shortName="ScalaRedundantConversion" level="WARNING"
                         enabledByDefault="true" language="Scala"/>
        <localInspection implementationClass="org.jetbrains.plugins.scala.codeInspection.recursion.NoTailRecursionAnnotationInspection"
                         displayName="No tail recursion annotation" groupName="Scala: General"
                         shortName="NoTailRecursionAnnotation" level="WARNING"
                         enabledByDefault="false" language="Scala"/>
        <localInspection implementationClass="org.jetbrains.plugins.scala.codeInspection.catchAll.DangerousCatchAllInspection"
                         displayName="Missing type annotation"
                         groupName="Scala: General" shortName="DangerousCatchAll"
                         level="WARNING" enabledByDefault="true" language="Scala"/>
        <localInspection implementationClass="org.jetbrains.plugins.scala.codeInspection.format.ScalaMalformedFormatStringInspection"
                         displayName="Malformed format string" groupName="Scala: General"
                         shortName="ScalaMalformedFormatString" level="WARNING"
                         enabledByDefault="true" language="Scala"/>
        <localInspection implementationClass="org.jetbrains.plugins.scala.codeInspection.format.LegacyStringFormattingInspection"
                         displayName="Legacy string formatting" groupName="Scala: General"
                         shortName="LegacyStringFormatting" level="WARNING"
                         enabledByDefault="false" language="Scala"/>
      <localInspection implementationClass="org.jetbrains.plugins.scala.codeInspection.notImplementedCode.NotImplementedCodeInspection"
                         displayName="Not implemented code" groupName="Scala: General"
                         shortName="NotImplementedCode" level="WARNING"
                         enabledByDefault="true" language="Scala"/>
      <localInspection implementationClass="org.jetbrains.plugins.scala.codeInspection.redundantBlock.RedundantBlockInspection"
                         displayName="Redundant block" groupName="Scala: General"
                         shortName="RedundantBlock" level="WARNING"
                         enabledByDefault="true" language="Scala"/>
      <localInspection implementationClass="org.jetbrains.plugins.scala.codeInspection.forwardReferenceInspection.ForwardReferenceInspection"
                         displayName="Suspicious forward reference" groupName="Scala: General"
                         shortName="ForwardReference" level="WARNING"
                         enabledByDefault="true" language="Scala"/>
      <localInspection implementationClass="org.jetbrains.plugins.scala.codeInspection.arraySize.ArraySizeCallInspection"
                         displayName="Call to Array.size" groupName="Scala: General"
                         shortName="ArraySizeCall" level="WARNING"
                         enabledByDefault="false" language="Scala"/>
      <localInspection implementationClass="org.jetbrains.plugins.scala.codeInspection.typeAnnotation.TypeAnnotationInspection"
                         displayName="Type annotation required" groupName="Scala: General"
                         shortName="TypeAnnotation" level="WARNING"
                         enabledByDefault="true" language="Scala"/>
      <localInspection implementationClass="org.jetbrains.plugins.scala.codeInspection.booleans.DoubleNegationInspection"
                       displayName="Double negation" groupName="Scala: General"
                       shortName="DoubleNegation" level="WARNING"
                       enabledByDefault="true" language="Scala"/>
      <localInspection implementationClass="org.jetbrains.plugins.scala.codeInspection.booleans.SimplifyBooleanInspection"
                       displayName="Simplify boolean expression" groupName="Scala: General"
                       shortName="SimplifyBoolean" level="WARNING"
                       enabledByDefault="true" language="Scala"/>
      <localInspection implementationClass="org.jetbrains.plugins.scala.codeInspection.parentheses.ScalaUnnecessaryParenthesesInspection"
                       displayName="Unnecessary parentheses" groupName="Scala: General"
                       shortName="ScalaUnnecessaryParentheses" level="WARNING"
                       enabledByDefault="true" language="Scala"/>
      <localInspection implementationClass="org.jetbrains.plugins.scala.codeInspection.typeChecking.TypeCheckCanBeMatchInspection"
                       displayName="Type check can be pattern matching" groupName="Scala: General"
                       shortName="TypeCheckCanBeMatch" level="WARNING"
                       enabledByDefault="true" language="Scala"/>
      <!--<localInspection implementationClass="org.jetbrains.plugins.scala.codeInspection.collections.OperationOnCollectionInspection"-->
                       <!--displayName="Simplifiable operation on collection" groupName="Scala: General"-->
                       <!--shortName="OperationOnCollection" level="WARNING"-->
                       <!--enabledByDefault="true" language="Scala"/>-->
      <localInspection implementationClass="org.jetbrains.plugins.scala.codeInspection.collections.FilterHeadOptionInspection"
                       displayName="Simplifiable filter and headOption" groupName="Scala: Collections"
                       shortName="FilterHeadOption" level="WARNING"
                       enabledByDefault="true" language="Scala"/>
      <localInspection implementationClass="org.jetbrains.plugins.scala.codeInspection.collections.MapGetOrElseFalseInspection"
                       displayName="Simplifiable map and getOrElse(false)" groupName="Scala: Collections"
                       shortName="MapGetOrElseFalse" level="WARNING"
                       enabledByDefault="true" language="Scala"/>
      <localInspection implementationClass="org.jetbrains.plugins.scala.codeInspection.collections.FindIsDefinedInspection"
                       displayName="Simplifiable find and isDefined" groupName="Scala: Collections"
                       shortName="FindIsDefined" level="WARNING"
                       enabledByDefault="true" language="Scala"/>
      <localInspection implementationClass="org.jetbrains.plugins.scala.codeInspection.collections.FilterSizeCheckInspection"
                       displayName="Simplifiable filter and size check" groupName="Scala: Collections"
                       shortName="FilterSizeCheck" level="WARNING"
                       enabledByDefault="true" language="Scala"/>
      <localInspection implementationClass="org.jetbrains.plugins.scala.codeInspection.collections.FilterSizeInspection"
                       displayName="Simplifiable filter and size" groupName="Scala: Collections"
                       shortName="FilterSize" level="WARNING"
                       enabledByDefault="true" language="Scala"/>
      <localInspection implementationClass="org.jetbrains.plugins.scala.codeInspection.collections.FindNotEqualsNoneInspection"
                       displayName="Simplifiable find and notEquals None" groupName="Scala: Collections"
                       shortName="FindNotEqualsNone" level="WARNING"
                       enabledByDefault="true" language="Scala"/>
      <localInspection implementationClass="org.jetbrains.plugins.scala.codeInspection.collections.SimplifiableFoldOrReduceInspection"
                       displayName="Simplifiable fold or reduce method" groupName="Scala: Collections"
                       shortName="SimplifiableFoldOrReduce" level="WARNING"
                       enabledByDefault="true" language="Scala"/>
      <localInspection implementationClass="org.jetbrains.plugins.scala.codeInspection.collections.FoldTrueAndInspection"
                       displayName="Fold simplifiable to forall" groupName="Scala: Collections"
                       shortName="FoldTrueAnd" level="WARNING"
                       enabledByDefault="true" language="Scala"/>
      <localInspection implementationClass="org.jetbrains.plugins.scala.codeInspection.collections.SortFilterInspection"
                       displayName="Filter after sort" groupName="Scala: Collections"
                       shortName="SortFilter" level="WARNING"
                       enabledByDefault="true" language="Scala"/>
      <localInspection implementationClass="org.jetbrains.plugins.scala.codeInspection.collections.MapGetOrElseInspection"
                       displayName="Simplifiable map and getOrElse" groupName="Scala: Collections"
                       shortName="MapGetOrElse" level="WARNING"
                       enabledByDefault="false" language="Scala"/>
      <localInspection implementationClass="org.jetbrains.plugins.scala.codeInspection.collections.ExistsEqualsInspection"
                       displayName="Exists simplifiable to contains" groupName="Scala: Collections"
                       shortName="ExistsEquals" level="WARNING"
                       enabledByDefault="true" language="Scala"/>
      <localInspection implementationClass="org.jetbrains.plugins.scala.codeInspection.collections.GetOrElseNullInspection"
                       displayName="Simplifiable getOrElse(null)" groupName="Scala: Collections"
                       shortName="GetOrElseNull" level="WARNING"
                       enabledByDefault="true" language="Scala"/>
      <localInspection implementationClass="org.jetbrains.plugins.scala.codeInspection.collections.GetGetOrElseInspection"
                       displayName="Simplifiable get and getOrElse on a map" groupName="Scala: Collections"
                       shortName="GetGetOrElse" level="WARNING"
                       enabledByDefault="true" language="Scala"/>
      <localInspection implementationClass="org.jetbrains.plugins.scala.codeInspection.collections.NotIsEmptyInspection"
                       displayName="isEmpty replaceable for nonEmpty" groupName="Scala: Collections"
                       shortName="NotIsEmpty" level="WARNING"
                       enabledByDefault="true" language="Scala"/>
      <localInspection implementationClass="org.jetbrains.plugins.scala.codeInspection.etaExpansion.ConvertibleToMethodValueInspection"
                       displayName="Anonymous function convertible to a method value" groupName="Scala: General"
                       shortName="ConvertibleToMethodValue" level="WARNING"
                       enabledByDefault="true" language="Scala"/>
      <localInspection implementationClass="org.jetbrains.plugins.scala.codeInspection.typeChecking.ComparingUnrelatedTypesInspection"
                       displayName="Comparing unrelated types" groupName="Scala: General"
                       shortName="ComparingUnrelatedTypes" level="WARNING"
                       enabledByDefault="true" language="Scala"/>
      <localInspection implementationClass="org.jetbrains.plugins.scala.codeInspection.functionExpressions.MatchToPartialFunctionInspection"
                       displayName="Match statement convertible to pattern matching anonymous function" groupName="Scala: General"
                       shortName="MatchToPartialFunction" level="WARNING"
                       enabledByDefault="true" language="Scala"/>
      <localInspection implementationClass="org.jetbrains.plugins.scala.codeInspection.controlFlow.ScalaUnreachableCodeInspection"
                       displayName="Unreachable code" groupName="Scala: General"
                       shortName="ScalaUnreachableCode" level="WARNING"
                       enabledByDefault="true" language="Scala"/>
      <localInspection implementationClass="org.jetbrains.plugins.scala.codeInspection.controlFlow.ScalaUselessExpressionInspection"
                       displayName="Useless expression" groupName="Scala: General"
                       shortName="ScalaUselessExpression" level="WEAK WARNING"
                       enabledByDefault="true" language="Scala"/>
      <localInspection implementationClass="org.jetbrains.plugins.scala.codeInspection.implicits.NoReturnTypeForImplicitDefInspection"
                       displayName="No return type for implicit function" groupName="Scala: General"
                       shortName="NoReturnTypeForImplicitDef" level="WARNING"
                       enabledByDefault="true" language="Scala"/>
      <localInspection implementationClass="org.jetbrains.plugins.scala.codeInspection.parameters.AutoTuplingInspection"
                       displayName="Auto-tupling" groupName="Scala: General"
                       shortName="AutoTupling" level="WARNING"
                       enabledByDefault="false" language="Scala"/>


        <!--<localInspection implementationClass="org.jetbrains.plugins.scala.codeInspection.allErrorsInspection.AnnotatorBasedErrorInspection"
       displayName="All Errors Tool" groupName="Scala: General"
       shortName="ScalaAllErrors" level="WARNING"
       enabledByDefault="false" language="Scala"/>-->

        <!-- scaladoc inspections -->
        <localInspection implementationClass="org.jetbrains.plugins.scala.codeInspection.scaladoc.ScalaDocUnclosedTagWithoutParserInspection"
                         displayName="Tag Unclosed" groupName="Scaladoc" shortName="ScalaDocUnclosedTagWithoutParser" level="WARNING"
                         enabledByDefault="true" language="Scala" />
        <localInspection implementationClass="org.jetbrains.plugins.scala.codeInspection.scaladoc.ScalaDocInlinedTagInspection"
                         displayName="Inlined Tag" groupName="Scala: Scaladoc" shortName="ScalaDocInlinedTag" level="WARNING"
                         enabledByDefault="true" language="Scala"/>
        <localInspection implementationClass="org.jetbrains.plugins.scala.codeInspection.scaladoc.ScalaDocUnbalancedHeaderInspection"
                         displayName="Header tags unbalanced" groupName="Scala: Scaladoc" shortName="ScalaDocUnbalancedHeader" level="WARNING"
                         enabledByDefault="true" language="Scala"/>
        <localInspection implementationClass="org.jetbrains.plugins.scala.codeInspection.scaladoc.ScalaDocUnknownTagInspection"
                         displayName="Unknown tag" groupName="Scala: Scaladoc" shortName="ScalaDocUnknownTag" level="WARNING"
                         enabledByDefault="true" language="Scala"/>
        <localInspection implementationClass="org.jetbrains.plugins.scala.codeInspection.scaladoc.ScalaDocUnknownParameterInspection"
                         displayName="Unknown Parameter" groupName="Scala: Scaladoc" shortName="ScalaDocUnknownParameter" level="WARNING"
                         enabledByDefault="true" language="Scala"/>
        <localInspection implementationClass="org.jetbrains.plugins.scala.codeInspection.scaladoc.ScalaDocMissingParameterDescriptionInspection"
                         displayName="Missing tag parameter description" groupName="Scaladoc" shortName="ScalaDocMissingParameterDescription"
                         level="WARNING" enabledByDefault="true" language="Scala" />
        <!-- end of scaladoc inspections -->
        <!-- end of inspections -->

      <library.type implementation="org.jetbrains.plugins.scala.project.ScalaLibraryType" />
    </extensions>


    <application-components>
        <component>
            <interface-class>org.jetbrains.plugins.scala.util.ScalaToolsFactory</interface-class>
            <implementation-class>org.jetbrains.plugins.scala.util.ScalaToolsFactoryImpl</implementation-class>
        </component>
        <component>
            <implementation-class>org.jetbrains.plugins.scala.ScalaLoader</implementation-class>
        </component>
        <component>
            <implementation-class>org.jetbrains.plugins.scala.components.ScalaPluginVersionVerifierApplicationComponent</implementation-class>
        </component>
        <component>
            <implementation-class>org.jetbrains.plugins.scala.components.TypeAwareHighlightingApplicationState</implementation-class>
        </component>
        <component>
          <implementation-class>org.jetbrains.plugins.scala.compiler.CompileServerLauncher</implementation-class>
        </component>
    </application-components>

    <project-components>
        <component>
            <implementation-class>org.jetbrains.plugins.scala.editor.mouseHandler.MouseHoverHandler</implementation-class>
        </component>
        <component>
            <implementation-class>org.jetbrains.plugins.scala.lang.psi.impl.toplevel.synthetic.SyntheticClasses</implementation-class>
        </component>
        <component>
            <implementation-class>org.jetbrains.plugins.scala.lang.psi.impl.ScalaPsiManager</implementation-class>
            <loadForDefaultProject/>
        </component>
        <component>
            <implementation-class>org.jetbrains.plugins.scala.codeInspection.unusedInspections.ScalaUnusedImportsPassFactory</implementation-class>
        </component>
        <component>
            <implementation-class>org.jetbrains.plugins.scala.codeInspection.unusedInspections.ScalaUnusedSymbolPassFactory</implementation-class>
        </component>
        <component>
            <implementation-class>org.jetbrains.plugins.scala.caches.ScalaShortNamesCacheManager</implementation-class>
            <loadForDefaultProject/>
        </component>
        <component>
          <implementation-class>org.jetbrains.plugins.scala.compiler.CompilerConfigurationMonitor</implementation-class>
        </component>
        <component>
            <implementation-class>org.jetbrains.plugins.scala.components.HighlightingAdvisor</implementation-class>
        </component>
        <component>
          <implementation-class>org.jetbrains.plugins.scala.compiler.CompileServerManager</implementation-class>
        </component>
      <component>
          <implementation-class>org.jetbrains.plugins.scala.compiler.ServerMediator</implementation-class>
        </component>
        <component>
            <implementation-class>org.jetbrains.plugins.scala.worksheet.actions.WorksheetFileHook</implementation-class>
        </component>
        <component>
<<<<<<< HEAD
          <implementation-class>org.jetbrains.plugins.scala.project.ScalaProjectEvents</implementation-class>
=======
            <implementation-class>org.jetbrains.plugins.scala.worksheet.interactive.WorksheetAutoRunner</implementation-class>
        </component>
        <component>
          <implementation-class>org.jetbrains.plugins.scala.debugger.evaluation.ScalaEvaluatorCache</implementation-class>
>>>>>>> bcbcc76a
        </component>
    </project-components>

    <actions>
        <action id="Scala.NewClass" class="org.jetbrains.plugins.scala.actions.NewScalaTypeDefinitionAction"
                text="Scala Class" description="Create new Scala class">
            <add-to-group group-id="NewGroup" anchor="after" relative-to-action="NewGroup1"/>
        </action>
        <action id="Scala.NewPackageObject" class="org.jetbrains.plugins.scala.actions.NewPackageObjectAction"
                text="Package Object" description="Create new Scala package object">
            <add-to-group group-id="NewGroup" anchor="after" relative-to-action="Scala.NewClass"/>
        </action>
        <action id="Scala.NewScript" class="org.jetbrains.plugins.scala.actions.NewScalaScriptAction">
            <add-to-group group-id="NewGroup" anchor="before" relative-to-action="NewFromTemplate"/>
        </action>
        <action id="Scala.NewScalaWorksheet" class="org.jetbrains.plugins.scala.worksheet.actions.NewScalaWorksheetAction"
                text="Scala Worksheet" description="Create new Scala Worksheet">
            <add-to-group group-id="NewGroup" anchor="before" relative-to-action="Scala.NewScript"/>
        </action>
        <action id="Scala.RunConsole" class="org.jetbrains.plugins.scala.console.RunConsoleAction"
                text="Run Scala Console" description="Run Scala console">
            <add-to-group group-id="RunContextPopupGroup" anchor="last"/>
            <add-to-group group-id="ToolsMenu" anchor="last"/>
            <keyboard-shortcut first-keystroke="control shift D" keymap="$default"/>
        </action>
        <action id="Scala.CreateLightWorksheetAction" class="org.jetbrains.plugins.scala.worksheet.actions.CreateLightWorksheetAction"
                description="Create light scala worksheet" text="Create light scala worksheet">
            <keyboard-shortcut first-keystroke="control alt shift X" keymap="$default"/>
            <keyboard-shortcut keymap="Mac OS X" first-keystroke="ctrl shift M"/>
        </action>
        <action id="Scala.SendSelectionToConsole" class="org.jetbrains.plugins.scala.console.SendSelectionToConsoleAction"
                text="Send Selection To Scala Console" description="Send selection to Scala console">
            <add-to-group group-id="RunContextPopupGroup" anchor="last"/>
            <keyboard-shortcut first-keystroke="control shift X" keymap="$default"/>
            <keyboard-shortcut keymap="Mac OS X" first-keystroke="ctrl shift X"/>
            <keyboard-shortcut keymap="Mac OS X" first-keystroke="meta shift X" remove="true"/>
            <keyboard-shortcut keymap="Mac OS X 10.5+" first-keystroke="ctrl shift X"/>
            <keyboard-shortcut keymap="Mac OS X 10.5+" first-keystroke="meta shift X" remove="true"/>
        </action>
        <action id="Scala.EnableErrors" class="org.jetbrains.plugins.scala.actions.ToggleTypeAwareHighlightingAction">
            <keyboard-shortcut first-keystroke="alt control shift E" keymap="$default"/>
        </action>
        <action id="ScalaConsole.Execute" class="org.jetbrains.plugins.scala.console.ScalaConsoleExecuteAction">
            <keyboard-shortcut first-keystroke="control ENTER" keymap="$default"/>
        </action>
        <action id="Scala.GoToImplicit" class="org.jetbrains.plugins.scala.actions.GoToImplicitConversionAction"
                text="&amp;Implicit Conversion" description="Go To Implicit Conversion">
            <keyboard-shortcut keymap="$default" first-keystroke="control shift Q"/>
            <keyboard-shortcut keymap="Mac OS X" first-keystroke="ctrl Q"/>
            <keyboard-shortcut keymap="Mac OS X" first-keystroke="meta shift Q" remove="true"/>
            <keyboard-shortcut keymap="Mac OS X 10.5+" first-keystroke="ctrl Q"/>
            <keyboard-shortcut keymap="Mac OS X 10.5+" first-keystroke="meta shift Q" remove="true"/>
            <add-to-group group-id="GoToCodeGroup" anchor="last"/>
        </action>
        <action id="Scala.MakeExplicit" class="org.jetbrains.plugins.scala.actions.MakeExplicitAction"
                text="&amp;Make Explicit" description="Make Explicit">
            <keyboard-shortcut keymap="$default" first-keystroke="alt ENTER"/>
        </action>
        <action id="Scala.RenameJavaToScala" class="org.jetbrains.plugins.scala.conversion.RenameJavaToScalaAction"
                text="Convert to Scala" description="Convert Java to Scala">
            <add-to-group group-id="RefactoringMenu" anchor="last"/>
            <add-to-group group-id="EditorTabPopupMenu" anchor="last"/>
            <keyboard-shortcut first-keystroke="control shift G" keymap="$default"/>
        </action>
        <action id="Scala.TypeInfo" class="org.jetbrains.plugins.scala.actions.ShowTypeInfoAction">
            <keyboard-shortcut first-keystroke="alt EQUALS" keymap="$default"/>
            <keyboard-shortcut first-keystroke="control shift P" keymap="Mac OS X"/>
            <keyboard-shortcut first-keystroke="alt EQUALS" keymap="Mac OS X" remove="true"/>
            <keyboard-shortcut first-keystroke="control shift P" keymap="Mac OS X 10.5+"/>
            <keyboard-shortcut first-keystroke="alt EQUALS" keymap="Mac OS X 10.5+" remove="true"/>
            <add-to-group group-id="CodeEditorViewGroup" anchor="last"/>
        </action>
        <action id="Scala.GenerateScaladoc" class="org.jetbrains.plugins.scala.lang.scaladoc.generate.ScaladocAction"
                text="Generate Scaladoc" description="Generate Scaladoc">
            <add-to-group group-id="ToolsMenu" anchor="last"/>
        </action>
        <action id="Scala.CreateScalaDocStub" class="org.jetbrains.plugins.scala.editor.documentationProvider.CreateScalaDocStubAction">
            <keyboard-shortcut first-keystroke="ctrl alt Q" keymap="$default"/>
            <keyboard-shortcut first-keystroke="ctrl alt L" keymap="Mac OS X"/>
        </action>
        <action id="Scala.ShowImplicitParameters" class="org.jetbrains.plugins.scala.actions.ShowImplicitParametersAction"
                text="Implicit &amp;Parameters" description="Show Implicit Parameters">
            <keyboard-shortcut first-keystroke="control shift P" keymap="$default"/>
            <add-to-group group-id="CodeEditorViewGroup" anchor="last"/>
        </action>
        <action id="Scala.RunWorksheet" class="org.jetbrains.plugins.scala.worksheet.actions.RunWorksheetAction"
                text="Run Scala Worksheet" description="Run Scala Worksheet">
            <keyboard-shortcut first-keystroke="control alt W" keymap="$default"/>
            <add-to-group group-id="RunContextPopupGroup" anchor="last"/>
        </action>
        <action id="Scala.CleanWorksheet" class="org.jetbrains.plugins.scala.worksheet.actions.CleanWorksheetAction"
                text="Clean Scala Worksheet" description="Clean Scala Worksheet">
        </action>
        <action id="Scala.CopyWorksheet" class="org.jetbrains.plugins.scala.worksheet.actions.CopyWorksheetAction"
                text="Copy Scala Worksheet" description="Copy Scala Worksheet">
        </action>
        <action id="Scala.GenerateEquals"
                class="org.jetbrains.plugins.scala.codeInsight.generation.ScalaGenerateEqualsAction" text="equals() and hashCode()"
                description="Generate equals() and hashCode() methods">
          <add-to-group group-id="GenerateGroup"/>
        </action>
        <action id="Scala.GenerateCompanionObject"
                class="org.jetbrains.plugins.scala.codeInsight.generation.ScalaGenerateCompanionObjectAction" text="Companion object"
                description="Generate companion object">
          <add-to-group group-id="GenerateGroup"/>
        </action>
        <action id="Scala.GenerateProperty"
                class="org.jetbrains.plugins.scala.codeInsight.generation.ScalaGeneratePropertyAction" text="Property (getter and setter)"
                description="Generate property">
          <add-to-group group-id="GenerateGroup"/>
        </action>
        <action id="Scala.ExtractTrait"
                class="org.jetbrains.plugins.scala.lang.refactoring.extractTrait.ScalaExtractTraitAction" text="_Trait..."
                description="Extract trait from the selected class">
          <add-to-group group-id="IntroduceActionsGroup"/>
        </action>
      </actions>

</idea-plugin><|MERGE_RESOLUTION|>--- conflicted
+++ resolved
@@ -14,15 +14,11 @@
     </extensionPoints>
 
     <extensions defaultExtensionNs="com.intellij">
-        <project.converterProvider
-                implementation="org.jetbrains.plugins.scala.lang.formatting.settings.ImportPanelConverterProvider"/>
-        <statistics.usagesCollector
+      <project.converterProvider 
+          implementation="org.jetbrains.plugins.scala.project.converter.ScalaProjectConverterProvider"/>
+      <statistics.usagesCollector
                 implementation="org.jetbrains.plugins.scala.statistics.ScalaApplicationUsagesCollector" />
-<<<<<<< HEAD
-        <project.converterProvider implementation="org.jetbrains.plugins.scala.project.converter.ScalaProjectConverterProvider"/>
-=======
         <codeStyle.ReferenceAdjuster language="Scala" implementationClass="org.jetbrains.plugins.scala.codeInsight.template.ScalaReferenceAdjuster"/>
->>>>>>> bcbcc76a
         <lang.rearranger language="Scala" implementationClass="org.jetbrains.plugins.scala.lang.rearranger.ScalaRearranger"/>
         <compileServer.plugin classpath="scala-library.jar;compiler-settings.jar;jps/nailgun.jar;jps/scala-jps-plugin.jar;jps/sbt-interface.jar;jps/incremental-compiler.jar;jps/jline.jar"/>
         <projectTemplatesFactory implementation="org.jetbrains.plugins.scala.project.template.ScalaProjectTemplatesFactory"/>
@@ -77,11 +73,7 @@
         <joinLinesHandler implementation="org.jetbrains.plugins.scala.editor.joinlines.PackageJoinLinesHandler"/>
         <lang.smartEnterProcessor language="Scala" implementationClass="org.jetbrains.plugins.scala.editor.smartEnter.ScalaSmartEnterProcessor"/>
         <lang.smartEnterProcessor language="Scala" implementationClass="org.jetbrains.plugins.scala.editor.smartEnter.PackageSplitLinesProcessor"/>
-<<<<<<< HEAD
         <framework.type implementation="org.jetbrains.plugins.scala.project.template.ScalaFrameworkType"/>
-=======
-        <facetType implementation="org.jetbrains.plugins.scala.config.ScalaFacetType"/>
->>>>>>> bcbcc76a
         <completion.contributor language="Scala" implementationClass="org.jetbrains.plugins.scala.lang.completion.ScalaKeywordCompletionContributor"/>
         <completion.contributor language="Scala" implementationClass="org.jetbrains.plugins.scala.lang.completion.ScalaSmartCompletionContributor"/>
         <completion.contributor language="Scala" implementationClass="org.jetbrains.plugins.scala.lang.completion.ScalaMemberNameCompletionContributor"/>
@@ -262,7 +254,6 @@
         <runConfigurationProducer implementation="org.jetbrains.plugins.scala.testingSupport.test.utest.UTestConfigurationProducer"/>
 
         <configurationProducer implementation="org.jetbrains.plugins.scala.runner.ScalaApplicationConfigurationProducer"/>
-        <configurationProducer implementation="org.jetbrains.plugins.scala.lift.runner.LiftRunConfigurationProducer"/>
 
         <stubElementTypeHolder class="org.jetbrains.plugins.scala.lang.parser.ScalaElementTypes"/>
         <!--Stub indices -->
@@ -1012,14 +1003,13 @@
             <implementation-class>org.jetbrains.plugins.scala.worksheet.actions.WorksheetFileHook</implementation-class>
         </component>
         <component>
-<<<<<<< HEAD
           <implementation-class>org.jetbrains.plugins.scala.project.ScalaProjectEvents</implementation-class>
-=======
+        </component>
+        <component>
             <implementation-class>org.jetbrains.plugins.scala.worksheet.interactive.WorksheetAutoRunner</implementation-class>
         </component>
         <component>
           <implementation-class>org.jetbrains.plugins.scala.debugger.evaluation.ScalaEvaluatorCache</implementation-class>
->>>>>>> bcbcc76a
         </component>
     </project-components>
 
